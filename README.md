# aries-cloudapi-python

[![Codacy Badge](https://app.codacy.com/project/badge/Grade/ceca5ac566f74a3a8bfb3095074117ad)](https://www.codacy.com/gh/didx-xyz/aries-cloudapi-python/dashboard?utm_source=github.com&utm_medium=referral&utm_content=didx-xyz/aries-cloudapi-python&utm_campaign=Badge_Grade)
[![Codacy Badge](https://app.codacy.com/project/badge/Coverage/ceca5ac566f74a3a8bfb3095074117ad)](https://www.codacy.com/gh/didx-xyz/aries-cloudapi-python/dashboard?utm_source=github.com&utm_medium=referral&utm_content=didx-xyz/aries-cloudapi-python&utm_campaign=Badge_Coverage)

## WIP

:warning: This project is currently under initial development. Please do not use this in production.

## Overview

This project essentially comprises a [FastAPI](https://fastapi.tiangolo.com/) application built around the [Hyperledger Aries stack](https://github.com/hyperledger/), primarily tailored for [YOMA](https://yoma.africa)-specific use cases. The FastAPI app serves as a wrapper around common workflows, facilitating real-life applications of the stack. It acts as a form of middleware or interface for client applications (e.g., a mobile app) and the backend stack, using [Aries Cloudcontroller](https://github.com/didx-xyz/aries-cloudcontroller-python) and [ACA-Py](https://github.com/hyperledger/aries-cloudagent-python). The aim is to streamline a client's workflow by providing convenient API endpoints for common workflows, such as creating wallets, managing connections, credentials, proofs, and workflows. Multiple API calls to the AriesCloudAgent can often be condensed into a single call via this API. For example, creating a wallet, which involves writing to the ledger, awaiting the result, accepting a TAA, creating a DID, and finally creating the wallet itself, can be done in a single call. Convenient, isn't it?

<<<<<<< HEAD
## How to run it
### Step 1: Run a local VON Network
Setup the VON network locally that will provide an instance of Hyperledger Indy ledger. Follow the instructions in the [VON Network README](https://github.com/bcgov/von-network/blob/main/README.md)
> NOTE: Ensure you start the VON Network with `--taa-sample` flag to enable TAA acceptance. For example:
> ```bash
> ./manage start --taa-sample
> ```
> This will start the VON Network with a sample TAA that you can use to accept the TAA. You can find the TAA in the `./von-network/config/sample_taa.json` and `./von-network/config/sample_aml.json` file.

### Step 2: Run the Aries Cloud Agent
> NOTE: Ensure the VON Network is running before starting the Cloud API. The Cloud API will try to connect to the VON Network and will fail if it is not running.
=======
## How to Run It
>>>>>>> be26f87a

Running the project is straightforward - it's all containers. Simply execute `./manage up` or `make start` from the root of the project. This command will spin up and provision all you need. You can visit [localhost:8000/api/doc](http://localhost:8000/api/doc) for the Swagger docs and start experimenting.

If you are familiar with Make, you can also check the Makefile for some handy methods for running the project.

### Requirements

To run the project, you will need Docker and docker-compose, as well as the ability to run a POSIX shell (e.g., sh or bash).

To install Docker, follow the instructions for your operating system in the [official docs](https://docs.docker.com/engine/install/).

Next, follow the instructions for docker-compose in [their docs](https://docs.docker.com/compose/install/).

If you experience any issues while running the project, feel free to reach out by opening an issue or contacting one of the contributors.

## Docs

You can find more detailed documentation in the [`./docs` folder](https://github.com/didx-xyz/aries-cloudapi-python/tree/development/docs). The `intro` and `workflow` sections will be most useful.

## Contributing

While this project is primarily developed to meet the needs of [YOMA](https://yoma.africa), it is an open-source project that can be used for other Hyperledger Aries projects as well. We welcome contributions from everyone. Feel free to engage in discussions, create a PR against a ticket, or open an issue yourself, following the GitHub guidelines.

## Running Tests

The tests use `pytest`. For convenience, use GNU Make to run them. First, ensure the project is running locally by executing `make start`. In another shell, you can now run `make tests` to run all tests or `make unit-tests` to run only the unit tests.

Without using `make`, you can run:

```bash
./manage up
```

Install the requirements:

```bash
pip install -r app/requirements.txt -r requirements.dev.txt -r trustregistry/requirements.txt
```

To start the containers and run the tests:

```bash
pytest .
```

Or only the unit tests:

```bash
pytest --ignore=app/tests/e2e
```

<<<<<<< HEAD
> NOTE:
> You can specify the log level of the pytest output by using the `--log-cli-level=DEBUG` flag. For example:
> ```bash
> pytest . --log-cli-level=DEBUG
> ```
> will output all log messages with a log level of `DEBUG` or higher.

To run specific tests you can specify the path to the test file or the test class or test method. For example:

```bash
pytest app/tests/e2e/test_verifier.py::test_accept_proof_request_oob_v1 --log-cli-level=0
```
=======
You can specify the log level of the pytest output by using the `--log-cli-level` flag.

```bash
pytest . --log-cli-level=DEBUG
```

This will output all log messages with a log level of `DEBUG` or higher.

To run specific tests, you can specify the path to the test file and the test method. For example:

```bash
pytest app/tests/e2e/test_verifier.py::test_accept_proof_request_oob_v1 --log-cli-level=1
```

## CI/CD

Please, refer to the [CI/CD docs](./.github/workflows/README.md) for more information.
>>>>>>> be26f87a
<|MERGE_RESOLUTION|>--- conflicted
+++ resolved
@@ -11,21 +11,22 @@
 
 This project essentially comprises a [FastAPI](https://fastapi.tiangolo.com/) application built around the [Hyperledger Aries stack](https://github.com/hyperledger/), primarily tailored for [YOMA](https://yoma.africa)-specific use cases. The FastAPI app serves as a wrapper around common workflows, facilitating real-life applications of the stack. It acts as a form of middleware or interface for client applications (e.g., a mobile app) and the backend stack, using [Aries Cloudcontroller](https://github.com/didx-xyz/aries-cloudcontroller-python) and [ACA-Py](https://github.com/hyperledger/aries-cloudagent-python). The aim is to streamline a client's workflow by providing convenient API endpoints for common workflows, such as creating wallets, managing connections, credentials, proofs, and workflows. Multiple API calls to the AriesCloudAgent can often be condensed into a single call via this API. For example, creating a wallet, which involves writing to the ledger, awaiting the result, accepting a TAA, creating a DID, and finally creating the wallet itself, can be done in a single call. Convenient, isn't it?
 
-<<<<<<< HEAD
-## How to run it
+## How to Run It
+
 ### Step 1: Run a local VON Network
+
 Setup the VON network locally that will provide an instance of Hyperledger Indy ledger. Follow the instructions in the [VON Network README](https://github.com/bcgov/von-network/blob/main/README.md)
 > NOTE: Ensure you start the VON Network with `--taa-sample` flag to enable TAA acceptance. For example:
+>
 > ```bash
 > ./manage start --taa-sample
 > ```
+>
 > This will start the VON Network with a sample TAA that you can use to accept the TAA. You can find the TAA in the `./von-network/config/sample_taa.json` and `./von-network/config/sample_aml.json` file.
 
 ### Step 2: Run the Aries Cloud Agent
+
 > NOTE: Ensure the VON Network is running before starting the Cloud API. The Cloud API will try to connect to the VON Network and will fail if it is not running.
-=======
-## How to Run It
->>>>>>> be26f87a
 
 Running the project is straightforward - it's all containers. Simply execute `./manage up` or `make start` from the root of the project. This command will spin up and provision all you need. You can visit [localhost:8000/api/doc](http://localhost:8000/api/doc) for the Swagger docs and start experimenting.
 
@@ -77,20 +78,6 @@
 pytest --ignore=app/tests/e2e
 ```
 
-<<<<<<< HEAD
-> NOTE:
-> You can specify the log level of the pytest output by using the `--log-cli-level=DEBUG` flag. For example:
-> ```bash
-> pytest . --log-cli-level=DEBUG
-> ```
-> will output all log messages with a log level of `DEBUG` or higher.
-
-To run specific tests you can specify the path to the test file or the test class or test method. For example:
-
-```bash
-pytest app/tests/e2e/test_verifier.py::test_accept_proof_request_oob_v1 --log-cli-level=0
-```
-=======
 You can specify the log level of the pytest output by using the `--log-cli-level` flag.
 
 ```bash
@@ -107,5 +94,4 @@
 
 ## CI/CD
 
-Please, refer to the [CI/CD docs](./.github/workflows/README.md) for more information.
->>>>>>> be26f87a
+Please, refer to the [CI/CD docs](./.github/workflows/README.md) for more information.