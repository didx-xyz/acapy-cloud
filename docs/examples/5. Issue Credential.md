# 5: Issuing a Credential

## Now the Issuer issues credentials

Now that a connection has been made between the `Issuer` and the `Holder`, the `Issuer` can send the credential to the
`Holder` using the `connection_id` from the `Issuer's` perspective.

> Again both tenants can listen for events on the topic: `credentials`

### Issuing a Non-Revocable Credential

To issue a non-revocable credential, the issuer needs to send a POST request to the appropriate endpoint.
Below is an example of how to issue a non-revocable credential:

```bash
curl -X 'POST' \
  'http://cloudapi.127.0.0.1.nip.io/tenant/v1/issuer/credentials' \
  -H 'accept: application/json' \
  -H 'Content-Type: application/json' \
  -H 'x-api-key: tenant.<Issuer token>' \
  -d '{
  "type": "indy",
  "indy_credential_detail": {
    "credential_definition_id": "QrHj82kaE61jnB5451zvvG:3:CL:12:Demo Person",
    "attributes": {
      "Name": "Alice",
      "Surname": "Holder",
      "Age": "25"
    }
  },
  "connection_id": "c78f9423-370e-4800-a48e-962456083943",
<<<<<<< HEAD
=======
  "protocol_version": "v2"
>>>>>>> 075386eb
}'
```

Response:

```json
{
  "attributes": {
    "Name": "Alice",
    "Surname": "Holder",
    "Age": "25"
  },
  "connection_id": "c78f9423-370e-4800-a48e-962456083943",
  "created_at": "2023-11-20T09:59:29.820002Z",
  "credential_definition_id": "QrHj82kaE61jnB5451zvvG:3:CL:12:Demo Person",
  "credential_exchange_id": "v2-f126edb7-1ac1-43a3-bf1f-60b8feae4701",
  "did": null,
  "error_msg": null,
<<<<<<< HEAD
=======
  "protocol_version": "v2",
>>>>>>> 075386eb
  "role": "issuer",
  "schema_id": "FS9J6WZ6KVxwy5eGH32CgM:2:Person:0.1.0",
  "state": "offer-sent",
  "thread_id": "9ceeb941-4ebd-42ec-9ffc-ea0b7fe39722",
  "type": "indy",
  "updated_at": "2023-11-20T09:59:29.820002Z"
}
```

As you can see from the state, an offer has now been sent, and needs to be
accepted/requested by the holder.

> Note that the issuer will now have what's called a _credential exchange record_ in state: offer-sent.
> _Pending_ exchange records can be viewed by calling `GET /v1/issuer/credentials`, and _completed_
> credential exchange records are deleted by default, but can be preserved by adding an optional
> `save_exchange_record=True` field to the request.

### Issuing a Revocable Credential

Credentials that support revocation are issued in the same way as described above, but there is additional information
that the issuer needs to keep track of.

There is a webhook event topic that an issuer can subscribe to called `"issuer_cred_rev"`. The `"issuer_cred_rev"`
event has information on the issued credential and how it is connected to the revocation registries and some metadata.

This event will fire under two circumstances:

- Once a credential (with revocation support) is issued.
- And when a credential is revoked.

The state of the event will correspond with these events, i.e. first it will be **"issued"** and after revocation it
will be **"revoked"**.

Let's take a look at an example event:

```json
{
  "wallet_id": "5df42bab-6719-4c8a-a615-8086435d4de4",
  "topic": "issuer_cred_rev",
  "origin": "tenant faber",
  "group_id": "GroupA",
  "payload": {
    "created_at": "2024-04-30T08:51:18.177543Z",
    "cred_def_id": "QrMaE11MnC6zjKNY1pxbq8:3:CL:8:Epic",
    "cred_ex_id": "af4bad3f-3fcc-47ab-85e6-24224dcb2779",
    "cred_ex_version": "2",
    "cred_rev_id": "2",
    "record_id": "57bd9c72-fa29-4f65-bd89-4e241471073a",
    "rev_reg_id": "QrMaE11MnC6zjKNY1pxbq8:4:QrMaE11MnC6zjKNY1pxbq8:3:CL:8:Epic:CL_ACCUM:53462552-d716-4b0b-8b5c-914a3574d2c4",
    "state": "issued",
    "updated_at": "2024-04-30T08:51:18.177543Z"
  }
}
```

Taking a look at the payload, there are a few fields we are interested in:

- `"cred_def_id"` or **credential definition id**: The same id the issuer gets when creating a credential definition
  (also used when issuing credentials).
- `"cred_ex_id"` or **credential exchange id**: This is the same exchange id that can be found in the credential
  exchange record, the protocol version is just stripped here.
- `"cred_rev_id"` or **credential revocation id**: This is the id that ties the credential to the revocation registry.
- `"rev_reg_id"` or **revocation registry id**: This is the id of the revocation registry the credential was
  issued against.

The `"issuer_cred_rev"` event is not the only place this data is available. Under the issuer API,
there is an endpoint: `GET /v1/issuer/credentials/revocation/record`.
This endpoint will return the payload object of the `"issuer_cred_rev"` event:

```json
{
  "created_at": "2024-04-30T08:51:18.177543Z",
  "cred_def_id": "QrMaE11MnC6zjKNY1pxbq8:3:CL:8:Epic",
  "cred_ex_id": "af4bad3f-3fcc-47ab-85e6-24224dcb2779",
  "cred_ex_version": "2",
  "cred_rev_id": "2",
  "record_id": "57bd9c72-fa29-4f65-bd89-4e241471073a",
  "rev_reg_id": "QrMaE11MnC6zjKNY1pxbq8:4:QrMaE11MnC6zjKNY1pxbq8:3:CL:8:Epic:CL_ACCUM:53462552-d716-4b0b-8b5c-914a3574d2c4",
  "state": "issued",
  "updated_at": "2024-04-30T08:51:18.177543Z"
}
```

This endpoint has three query parameters:

- `"credential_exchange_id"`
- `"credential_revocation_id"`
- `"revocation_registry_id"`

If `"credential_exchange_id"` is not provided, both the `"credential_revocation_id"` and `"revocation_registry_id"`
must be provided.

So with the `"credential_exchange_id"` (from the credential exchange record), an issuer can get the relevant data
needed to revoke the credential associated with the exchange id.

> [!NOTE] Issuers take note:
> The _most_ important thing the issuer needs to keep track of is how their credential exchange ids map to
> credentials they have issued to holders. Without knowing how their exchange ids map to their holders,
> they won't know which credential to revoke.

## Holder requests credential

Now the `Holder` needs to respond to the credential sent to them. Below the `Holder` is getting all their connections.
We are doing this to get the `connection_id` of the connection to the issuer.
This `connection_id` can also be gotten from the `SSE events`.

```bash
curl -X 'GET' \
  'http://cloudapi.127.0.0.1.nip.io/tenant/v1/connections' \
  -H 'accept: application/json' \
  -H 'x-api-key: tenant.<Holder token>'
```

Response:

```json
[
  {
    "alias": "Holder <> Issuer",
    "connection_id": "ac3b0d56-eb33-408a-baeb-0370164d47ae",
    "connection_protocol": "connections/1.0",
    "created_at": "2023-11-20T09:56:41.437966Z",
    "error_msg": null,
    "invitation_key": "91ZNSpDgVoV12kHcmUqyp1JmGeKE7oGi9NFd2WMzKt4X",
    "invitation_mode": "once",
    "invitation_msg_id": "6a86e6c7-af25-4e5d-87fe-b42f559b13b9",
    "my_did": "MYhLew4uq58mou8SCTNFYp",
    "state": "completed",
    "their_did": "6wMwbinRJ5XKyBJKm7P5av",
    "their_label": "Demo Issuer",
    "their_public_did": null,
    "their_role": "inviter",
    "updated_at": "2023-11-20T09:56:41.656141Z"
  }
]
```

Note the `connection_id` in the above response.

The `Holder` can then find the credentials offered to them on this `connection_id` by calling `/v1/issuer/credentials`
with the optional `connection_id` query parameter:

```bash
curl -X 'GET' \
  'http://cloudapi.127.0.0.1.nip.io/tenant/v1/issuer/credentials?connection_id=ac3b0d56-eb33-408a-baeb-0370164d47ae' \
  -H 'accept: application/json' \
  -H 'x-api-key: tenant.<Holder token>'
```

Response:

```json
[
  {
    "attributes": {
      "Name": "Alice",
      "Surname": "Holder",
      "Age": "25"
    },
    "connection_id": "ac3b0d56-eb33-408a-baeb-0370164d47ae",
    "created_at": "2023-11-20T09:59:29.868946Z",
    "credential_definition_id": "QrHj82kaE61jnB5451zvvG:3:CL:12:Demo Person",
    "credential_exchange_id": "v2-c492cec7-2f2d-4d5f-b839-b57dcd8f8eee",
    "did": null,
    "error_msg": null,
<<<<<<< HEAD
=======
    "protocol_version": "v2",
>>>>>>> 075386eb
    "role": "holder",
    "schema_id": "FS9J6WZ6KVxwy5eGH32CgM:2:Person:0.1.0",
    "state": "offer-received",
    "thread_id": "9ceeb941-4ebd-42ec-9ffc-ea0b7fe39722",
    "type": "indy",
    "updated_at": "2023-11-20T09:59:29.868946Z"
  }
]
```

Note the `credential_exchange_id` and `state: offer-received`. Additionally, note that the holder and the issuer have
different `credential_exchange_id` references for the same credential exchange interaction.

The `Holder` can now request the credential, using the `credential_exchange_id` from the above response,
by calling `/v1/issuer/credentials/{credential_exchange_id}/request`:

```bash
curl -X 'POST' \
<<<<<<< HEAD
  'http://localhost:8300/v1/issuer/credentials/v2-c492cec7-2f2d-4d5f-b839-b57dcd8f8eee/request' \
=======
  'http://cloudapi.127.0.0.1.nip.io/tenant/v1/issuer/credentials/v2-c492cec7-2f2d-4d5f-b839-b57dcd8f8eee/request' \
>>>>>>> 075386eb
  -H 'accept: application/json' \
  -H 'x-api-key: tenant.<Holder token>' \
  -d ''
```

Response:

```json
{
  "attributes": {
    "Name": "Alice",
    "Surname": "Holder",
    "Age": "25"
  },
  "connection_id": "ac3b0d56-eb33-408a-baeb-0370164d47ae",
  "created_at": "2023-11-20T09:59:29.868946Z",
  "credential_definition_id": "QrHj82kaE61jnB5451zvvG:3:CL:12:Demo Person",
  "credential_exchange_id": "v2-c492cec7-2f2d-4d5f-b839-b57dcd8f8eee",
  "did": null,
  "error_msg": null,
<<<<<<< HEAD
=======
  "protocol_version": "v2",
>>>>>>> 075386eb
  "role": "holder",
  "schema_id": "FS9J6WZ6KVxwy5eGH32CgM:2:Person:0.1.0",
  "state": "request-sent",
  "thread_id": "9ceeb941-4ebd-42ec-9ffc-ea0b7fe39722",
  "type": "indy",
  "updated_at": "2023-11-20T10:02:02.708045Z"
}
```

The holder request has been sent, and an automated workflow will transition the credential to
being stored in the holder's wallet.

We can listen on SSE and wait for `state` to be `done` on the `topic`: `credentials`

```json
<<<<<<< HEAD
  {
    "wallet_id": "7bb24cc8-2e56-4326-9020-7870ad67b257",
    "topic": "credentials",
    "origin": "multitenant",
    "payload": {
      "attributes": null,
      "connection_id": "ac3b0d56-eb33-408a-baeb-0370164d47ae",
      "created_at": "2023-11-20T09:59:29.868946Z",
      "credential_definition_id": "QrHj82kaE61jnB5451zvvG:3:CL:12:Demo Person",
      "credential_exchange_id": "v2-c492cec7-2f2d-4d5f-b839-b57dcd8f8eee",
      "did": null,
      "error_msg": null,
      "role": "holder",
      "schema_id": "FS9J6WZ6KVxwy5eGH32CgM:2:Person:0.1.0",
      "state": "done",
      "thread_id": "9ceeb941-4ebd-42ec-9ffc-ea0b7fe39722",
      "type": "indy",
      "updated_at": "2023-11-20T10:02:03.043100Z"
    }
=======
{
  "wallet_id": "7bb24cc8-2e56-4326-9020-7870ad67b257",
  "topic": "credentials",
  "origin": "multitenant",
  "payload": {
    "attributes": null,
    "connection_id": "ac3b0d56-eb33-408a-baeb-0370164d47ae",
    "created_at": "2023-11-20T09:59:29.868946Z",
    "credential_definition_id": "QrHj82kaE61jnB5451zvvG:3:CL:12:Demo Person",
    "credential_exchange_id": "v2-c492cec7-2f2d-4d5f-b839-b57dcd8f8eee",
    "did": null,
    "error_msg": null,
    "protocol_version": "v2",
    "role": "holder",
    "schema_id": "FS9J6WZ6KVxwy5eGH32CgM:2:Person:0.1.0",
    "state": "done",
    "thread_id": "9ceeb941-4ebd-42ec-9ffc-ea0b7fe39722",
    "type": "indy",
    "updated_at": "2023-11-20T10:02:03.043100Z"
>>>>>>> 075386eb
  }
}
```

Once the state is done, the credential will be in the `Holder`'s wallet. We can list the credential in
the wallet by doing the following call as the `Holder`:

```bash
curl -X 'GET' \
  'http://cloudapi.127.0.0.1.nip.io/tenant/v1/wallet/credentials' \
  -H 'accept: application/json' \
  -H 'x-api-key: tenant.<Holder token>'
```

Response:

```json
{
  "results": [
    {
      "attrs": {
        "Surname": "Holder",
        "Name": "Alice",
        "Age": "25"
      },
      "cred_def_id": "QrHj82kaE61jnB5451zvvG:3:CL:12:Demo Person",
      "cred_rev_id": null,
      "referent": "86dfb6ef-1ff5-41fd-977b-092a1d97e20b",
      "rev_reg_id": null,
      "schema_id": "FS9J6WZ6KVxwy5eGH32CgM:2:Person:0.1.0"
    }
  ]
}
```

> Note: the credential has no reference to a `credential_exchange_id`. In the wallet context, the `referent`
> is the credential id, and is different from the `credential_exchange_id` used during the credential exchange.

Hooray! 🥳🎉 The holder now has a credential!

Next: [Create connection with Verifier](6.%20Create%20Connection%20with%20Verifier.md)<|MERGE_RESOLUTION|>--- conflicted
+++ resolved
@@ -28,11 +28,7 @@
       "Age": "25"
     }
   },
-  "connection_id": "c78f9423-370e-4800-a48e-962456083943",
-<<<<<<< HEAD
-=======
-  "protocol_version": "v2"
->>>>>>> 075386eb
+  "connection_id": "c78f9423-370e-4800-a48e-962456083943"
 }'
 ```
 
@@ -51,10 +47,6 @@
   "credential_exchange_id": "v2-f126edb7-1ac1-43a3-bf1f-60b8feae4701",
   "did": null,
   "error_msg": null,
-<<<<<<< HEAD
-=======
-  "protocol_version": "v2",
->>>>>>> 075386eb
   "role": "issuer",
   "schema_id": "FS9J6WZ6KVxwy5eGH32CgM:2:Person:0.1.0",
   "state": "offer-sent",
@@ -220,10 +212,6 @@
     "credential_exchange_id": "v2-c492cec7-2f2d-4d5f-b839-b57dcd8f8eee",
     "did": null,
     "error_msg": null,
-<<<<<<< HEAD
-=======
-    "protocol_version": "v2",
->>>>>>> 075386eb
     "role": "holder",
     "schema_id": "FS9J6WZ6KVxwy5eGH32CgM:2:Person:0.1.0",
     "state": "offer-received",
@@ -242,11 +230,7 @@
 
 ```bash
 curl -X 'POST' \
-<<<<<<< HEAD
-  'http://localhost:8300/v1/issuer/credentials/v2-c492cec7-2f2d-4d5f-b839-b57dcd8f8eee/request' \
-=======
   'http://cloudapi.127.0.0.1.nip.io/tenant/v1/issuer/credentials/v2-c492cec7-2f2d-4d5f-b839-b57dcd8f8eee/request' \
->>>>>>> 075386eb
   -H 'accept: application/json' \
   -H 'x-api-key: tenant.<Holder token>' \
   -d ''
@@ -267,10 +251,6 @@
   "credential_exchange_id": "v2-c492cec7-2f2d-4d5f-b839-b57dcd8f8eee",
   "did": null,
   "error_msg": null,
-<<<<<<< HEAD
-=======
-  "protocol_version": "v2",
->>>>>>> 075386eb
   "role": "holder",
   "schema_id": "FS9J6WZ6KVxwy5eGH32CgM:2:Person:0.1.0",
   "state": "request-sent",
@@ -286,7 +266,6 @@
 We can listen on SSE and wait for `state` to be `done` on the `topic`: `credentials`
 
 ```json
-<<<<<<< HEAD
   {
     "wallet_id": "7bb24cc8-2e56-4326-9020-7870ad67b257",
     "topic": "credentials",
@@ -306,29 +285,7 @@
       "type": "indy",
       "updated_at": "2023-11-20T10:02:03.043100Z"
     }
-=======
-{
-  "wallet_id": "7bb24cc8-2e56-4326-9020-7870ad67b257",
-  "topic": "credentials",
-  "origin": "multitenant",
-  "payload": {
-    "attributes": null,
-    "connection_id": "ac3b0d56-eb33-408a-baeb-0370164d47ae",
-    "created_at": "2023-11-20T09:59:29.868946Z",
-    "credential_definition_id": "QrHj82kaE61jnB5451zvvG:3:CL:12:Demo Person",
-    "credential_exchange_id": "v2-c492cec7-2f2d-4d5f-b839-b57dcd8f8eee",
-    "did": null,
-    "error_msg": null,
-    "protocol_version": "v2",
-    "role": "holder",
-    "schema_id": "FS9J6WZ6KVxwy5eGH32CgM:2:Person:0.1.0",
-    "state": "done",
-    "thread_id": "9ceeb941-4ebd-42ec-9ffc-ea0b7fe39722",
-    "type": "indy",
-    "updated_at": "2023-11-20T10:02:03.043100Z"
->>>>>>> 075386eb
   }
-}
 ```
 
 Once the state is done, the credential will be in the `Holder`'s wallet. We can list the credential in
