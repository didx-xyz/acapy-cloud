# 3: Create Credential Definition

<<<<<<< HEAD
Once a schema has been created by the governance agent, the `Issuer` can create a `credential definition`.
They will use the credential definition as a unique reference to the schema.

## Creating a Credential Definition

To create a credential definition, the issuer needs to send a POST request to the appropriate endpoint.
Below is an example of how to create a non-revocable credential definition:
=======
Once a schema has been created by the governance agent, the `Issuer` can create
a `credential definition`. They will use the credential definition as unique
reference to the schema.
>>>>>>> b5137f4f

```bash
curl -X 'POST' \
  'http://cloudapi.127.0.0.1.nip.io/tenant/v1/definitions/credentials' \
  -H 'accept: application/json' \
  -H 'Content-Type: application/json' \
  -H 'x-api-key: tenant.<Issuer token>' \
  -d '{
  "tag": "Demo Person",
  "schema_id": "QpSW24YVf61A3sAWxArfF6:2:Person:0.1.0",
  "support_revocation": false
}'
```

Response:

```json
{
  "id": "2hPti9M3aQqsRCy8N6jrDB:3:CL:10:Demo Person",
  "tag": "Demo Person",
  "schema_id": "QpSW24YVf61A3sAWxArfF6:2:Person:0.1.0"
}
```

Note down the credential definition id in the `id` field.

If you don't need revocation support, you can continue to the next section:
[Create Connection](4.%20Create%20Connection%20with%20Issuer.md).
Otherwise, stick around for an explanation of revocable credential definitions.

## Creating a Revocable Credential Definition

Revocation enables an issuer to revoke credentials, i.e., make a credential invalid some time after issuance.
The process to make credentials revocable is straightforward, but there are a few things the issuer should keep
track of. The goal of this section is to explain everything involved in revocation.

To issue credentials that are revocable, the credential definition needs to be created with revocation support enabled.
When creating a credential definition, set `"support_revocation": true`. This will enable revocation on all credentials
issued against this credential definition.

Example payload for creating a revocable credential definition:

```json
{
  "tag": "My cred def",
  "schema_id": "QpSW24YVf61A3sAWxArfF6:2:Person:0.1.0",
  "support_revocation": true
}
```

The creation of a credential definition with revocation enabled can take up to a minute before a user gets a response
from the API endpoint. The reason for this is the creation of revocation registries. These registries are essential
for the cryptographic processes involved with revocation.
See more on this [here](https://github.com/hyperledger/indy-hipe/blob/main/text/0011-cred-revocation/README.md).

The management of these registries is obfuscated away from the user as it can be complicated and cumbersome.
However, there are a few things to take note of. Once a registry is full, the application will automatically switch
to a new registry. These registries are created on the fly, and the application will always have two "active"
registries: one that is currently being used and the next one in the queue, i.e., the one the application will switch
to once the current one is filled.

There is also a fee associated with the creation of these registries as there is a definition of them that needs to
end up on the ledger. These definitions are needed for the revocation process to work.

There is an event associated with the creation of these revocation registries with the topic name `revocation`.
Here is an example event of an initial event associated with the creation of the revocation registries:

```json
{
  "wallet_id": "8960ee4d-d79d-4444-abca-ad2edbfef600",
  "topic": "revocation",
  "origin": "tenant faber",
  "group_id": "GroupA",
  "payload": {
    "created_at": "2024-05-02T08:11:11.039583Z",
    "cred_def_id": "WWzcvsHULP1Fkf9GUYRZg8:3:CL:8:Epic",
    "error_msg": null,
    "issuer_did": "WWzcvsHULP1Fkf9GUYRZg8",
    "max_cred_num": 4,
    "pending_pub": [],
    "record_id": "bf1219ca-75bf-4931-911b-1fe2ace39683",
    "revoc_def_type": "CL_ACCUM",
    "revoc_reg_def": null,
    "revoc_reg_entry": null,
    "revoc_reg_id": "WWzcvsHULP1Fkf9GUYRZg8:4:WWzcvsHULP1Fkf9GUYRZg8:3:CL:8:Epic:CL_ACCUM:bf1219ca-75bf-4931-911b-1fe2ace39683",
    "state": "init",
    "tag": null,
    "tails_hash": null,
    "tails_local_path": null,
    "tails_public_uri": null,
    "updated_at": "2024-05-02T08:11:11.039583Z"
  }
}
```

> Note: This event only fires on the creation of registries or when registries fill up and a new one takes its place.
> This event does not fire with the revocation of credentials.

When a credential is issued with revocation support, it will be intrinsically connected with a registry.

Next: [Create Connection](4.%20Create%20Connection%20with%20Issuer.md)<|MERGE_RESOLUTION|>--- conflicted
+++ resolved
@@ -1,6 +1,5 @@
 # 3: Create Credential Definition
 
-<<<<<<< HEAD
 Once a schema has been created by the governance agent, the `Issuer` can create a `credential definition`.
 They will use the credential definition as a unique reference to the schema.
 
@@ -8,11 +7,6 @@
 
 To create a credential definition, the issuer needs to send a POST request to the appropriate endpoint.
 Below is an example of how to create a non-revocable credential definition:
-=======
-Once a schema has been created by the governance agent, the `Issuer` can create
-a `credential definition`. They will use the credential definition as unique
-reference to the schema.
->>>>>>> b5137f4f
 
 ```bash
 curl -X 'POST' \
