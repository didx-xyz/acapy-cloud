from typing import Dict, Optional, Tuple, Union

from aries_cloudcontroller import (
    ConnRecord,
    IndyProof,
    IndyProofRequest,
    V10CredentialExchange,
    V10PresentationExchange,
    V20CredExRecord,
    V20PresExRecord,
)

from shared.models.protocol import (
    IssueCredentialProtocolVersion,
    PresentProofProtocolVersion,
)
from shared.models.topics import Connection, CredentialExchange, PresentationExchange


def string_to_bool(verified: Optional[str]) -> Optional[bool]:
    if verified == "true":
        return True
    elif verified == "false":
        return False
    else:
        return None


def v1_presentation_state_to_rfc_state(state: Optional[str]) -> Optional[str]:
    translation_dict = {
        "abandoned": "abandoned",
        "done": "done",
        "presentation_acked": "done",
        "presentation_received": "presentation-received",
        "presentation_sent": "presentation-sent",
        "proposal_received": "proposal-received",
        "proposal_sent": "proposal-sent",
        "request_received": "request-received",
        "request_sent": "request-sent",
        "verified": "done",
    }

    if not state or state not in translation_dict:
        return None

    return translation_dict[state]


def presentation_record_to_model(
    record: Union[V20PresExRecord, V10PresentationExchange]
) -> PresentationExchange:
    if isinstance(record, V20PresExRecord):
        try:
            presentation = (
                IndyProof(**record.by_format.pres["indy"])
                if record.by_format.pres
                else None
            )
        except AttributeError:
            presentation = None

        try:
            presentation_request = IndyProofRequest(
                **record.by_format.pres_request["indy"]
            )
        except AttributeError:
            presentation_request = None

        return PresentationExchange(
            connection_id=record.connection_id,
            created_at=record.created_at,
            error_msg=record.error_msg,
            parent_thread_id=record.pres_request.id if record.pres_request else None,
            presentation=presentation,
            presentation_request=presentation_request,
            proof_id="v2-" + str(record.pres_ex_id),
            protocol_version=PresentProofProtocolVersion.v2.value,
            role=record.role,
            state=record.state,
            thread_id=record.thread_id,
            updated_at=record.updated_at,
            verified=string_to_bool(record.verified),
        )
    elif isinstance(record, V10PresentationExchange):
        return PresentationExchange(
            connection_id=record.connection_id,
            created_at=record.created_at,
            error_msg=record.error_msg,
            parent_thread_id=record.presentation_request_dict.id
            if record.presentation_request_dict
            else None,
            presentation=record.presentation,
            presentation_request=record.presentation_request,
            proof_id="v1-" + str(record.presentation_exchange_id),
            protocol_version=PresentProofProtocolVersion.v1.value,
            role=record.role,
            state=v1_presentation_state_to_rfc_state(record.state),
            thread_id=record.thread_id,
            updated_at=record.updated_at,
            verified=string_to_bool(record.verified),
        )
    else:
        raise ValueError("Record format unknown.")


def conn_record_to_connection(connection_record: ConnRecord):
    return Connection(
        alias=connection_record.alias,
        connection_id=connection_record.connection_id,
        connection_protocol=connection_record.connection_protocol,
        created_at=connection_record.created_at,
        error_msg=connection_record.error_msg,
        invitation_key=connection_record.invitation_key,
        invitation_mode=connection_record.invitation_mode,
        invitation_msg_id=connection_record.invitation_msg_id,
        my_did=connection_record.my_did,
        state=connection_record.rfc23_state,
        their_did=connection_record.their_did,
        their_label=connection_record.their_label,
        their_public_did=connection_record.their_public_did,
        their_role=connection_record.their_role,
        updated_at=connection_record.updated_at,
    )


def credential_record_to_model_v1(record: V10CredentialExchange) -> CredentialExchange:
    attributes = attributes_from_record_v1(record)

    return CredentialExchange(
        attributes=attributes,
        connection_id=record.connection_id,
        created_at=record.created_at,
        credential_definition_id=record.credential_definition_id,
        credential_id=f"v1-{record.credential_exchange_id}",
        error_msg=record.error_msg,
        protocol_version=IssueCredentialProtocolVersion.v1,
        role=record.role,
        schema_id=record.schema_id,
        state=v1_credential_state_to_rfc_state(record.state),
        thread_id=record.thread_id,
        updated_at=record.updated_at,
        type="indy",
    )


def attributes_from_record_v1(
    record: V10CredentialExchange,
) -> Optional[Dict[str, str]]:
    preview = None

    if (
        record.credential_proposal_dict
        and record.credential_proposal_dict.credential_proposal
    ):
        preview = record.credential_proposal_dict.credential_proposal

    return {attr.name: attr.value for attr in preview.attributes} if preview else None


def v1_credential_state_to_rfc_state(state: Optional[str]) -> Optional[str]:
    translation_dict = {
        "abandoned": "abandoned",
        "credential_acked": "done",
        "credential_issued": "credential-issued",
        "credential_received": "credential-received",
        "done": "done",
        "offer_received": "offer-received",
        "offer_sent": "offer-sent",
        "proposal_received": "proposal-received",
        "proposal_sent": "proposal-sent",
        "request_received": "request-received",
        "request_sent": "request-sent",
    }

    if not state or state not in translation_dict:
        return None

    return translation_dict[state]


def credential_record_to_model_v2(record: V20CredExRecord) -> CredentialExchange:
    attributes = attributes_from_record_v2(record)
    schema_id, credential_definition_id = schema_cred_def_from_record(record)

    return CredentialExchange(
        attributes=attributes,
        connection_id=record.connection_id,
        created_at=record.created_at,
        credential_definition_id=credential_definition_id,
        credential_id=f"v2-{record.cred_ex_id}",
        did=record.by_format.cred_offer["ld_proof"]["credential"]["issuer"]
        if record.by_format and "ld_proof" in record.by_format.cred_offer
        else None,
        error_msg=record.error_msg,
        protocol_version=IssueCredentialProtocolVersion.v2,
        role=record.role,
        schema_id=schema_id,
        state=record.state,
        thread_id=record.thread_id,
        updated_at=record.updated_at,
<<<<<<< HEAD
        type=list(record.by_format.cred_offer.keys())[0] if record.by_format else None,
=======
        type=list(record.by_format.cred_offer.keys())[0]
        if record.by_format
        else "indy",
>>>>>>> 0eb887d9
    )


def schema_cred_def_from_record(
    record: V20CredExRecord,
) -> Tuple[Optional[str], Optional[str]]:
    if record.by_format and record.by_format.cred_offer:
        indy = record.by_format.cred_offer.get("indy", {})
    elif record.by_format and record.by_format.cred_proposal:
        indy = record.by_format.cred_proposal.get("indy", {})
    else:
        indy = {}

    schema_id = indy.get("schema_id", None)
    credential_definition_id = indy.get("cred_def_id", None)

    return schema_id, credential_definition_id


def attributes_from_record_v2(record: V20CredExRecord) -> Optional[Dict[str, str]]:
    preview = None

    if record.cred_preview:
        preview = record.cred_preview
    elif record.cred_offer and record.cred_offer.credential_preview:
        preview = record.cred_offer.credential_preview
    elif record.cred_proposal and record.cred_proposal.credential_preview:
        preview = record.cred_proposal.credential_preview

    return {attr.name: attr.value for attr in preview.attributes} if preview else None<|MERGE_RESOLUTION|>--- conflicted
+++ resolved
@@ -198,13 +198,9 @@
         state=record.state,
         thread_id=record.thread_id,
         updated_at=record.updated_at,
-<<<<<<< HEAD
-        type=list(record.by_format.cred_offer.keys())[0] if record.by_format else None,
-=======
         type=list(record.by_format.cred_offer.keys())[0]
         if record.by_format
         else "indy",
->>>>>>> 0eb887d9
     )
 
 
