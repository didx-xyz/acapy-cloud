--- conflicted
+++ resolved
@@ -316,13 +316,8 @@
       - governance-ga
       - host
     healthcheck:
-<<<<<<< HEAD
-      test: ["CMD-SHELL", "/home/indy/indy_healthcheck.sh"]
+      test: [ "CMD-SHELL", "/home/indy/indy_healthcheck.sh" ]
       interval: 15s
-=======
-      test: [ "CMD-SHELL", "/home/indy/indy_healthcheck.sh" ]
-      interval: 60s
->>>>>>> dc0cad1a
       timeout: 5s
       retries: 10
       start_period: 30s
