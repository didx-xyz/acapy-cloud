version: "3"

services:
  governance-ga-web:
<<<<<<< HEAD
#    image: ${ECR_REGISTRY:-local}/governance-ga-web:${IMAGE_TAG:-latest}
=======
    image: ${REGISTRY:-local}/governance-ga-web:${IMAGE_TAG:-latest}
>>>>>>> be26f87a
    container_name: governance-ga-web
    build:
      context: .
      dockerfile: ./dockerfiles/fastapi/Dockerfile
    ports:
      - 0.0.0.0:8000:8000
    volumes:
      - ./shared_models/shared_models.py:/app/shared_models.py
      - ./app:/app
      - ./environments/governance-ga/fastapi.default.env:/app/.env
    depends_on:
      governance-ga-wallets-db:
        condition: service_started
      ledger-nodes:
        condition: service_healthy
      ledger-browser:
        condition: service_healthy
      governance-ga-agent:
        condition: service_healthy
      governance-multitenant-agent:
        condition: service_healthy
    networks:
      - governance-ga
      - host
    env_file:
      - environments/governance-ga/fastapi.default.env
  governance-ga-wallets-db:
    #image: ${ECR_REGISTRY:-local}/postgres:11
    image: postgres:11
    container_name: governance-ga-wallets-db
    command: postgres -c listen_addresses='*'
    env_file:
      - environments/governance-ga/db.default.env
    volumes:
      - ./resources/init.sql:/docker-entrypoint-initdb.d/init.sql
    networks:
      - governance-ga
      - host
    tty: true
  # ngrok-governance-ga:
  #   image: wernight/ngrok
  #   env_file:
  #     - environments/governance-ga/aca-py-agent.default.env
  #   command: ngrok http governance-ga-agent:3020 --log stdout
  #   networks:
  #     - governance-ga
  #     - host
  #   depends_on:
  #     - ledger-nodes
  #     - ledger-browser
  governance-ga-agent:
<<<<<<< HEAD
#    image: ${ECR_REGISTRY:-local}/governance-ga-agent:${IMAGE_TAG:-latest}
=======
    image: ${REGISTRY:-local}/governance-ga-agent:${IMAGE_TAG:-latest}
>>>>>>> be26f87a
    container_name: governance-ga-agent
    build:
      context: .
      dockerfile: dockerfiles/agents/Dockerfile.agent
    env_file:
      - environments/governance-ga/aca-py-agent.default.env
    ports:
      - 0.0.0.0:3020:3020
      - 0.0.0.0:3021:3021
    depends_on:
      governance-ga-wallets-db:
        condition: service_started
      ledger-nodes:
        condition: service_healthy
      ledger-browser:
        condition: service_healthy
    networks:
      - governance-ga
      - host
    extra_hosts:
      - "host.docker.internal:host-gateway"
    healthcheck:
      test: ["CMD", "curl", "-f", "http://localhost:3021/status/ready"]
      interval: 15s
      timeout: 5s
      retries: 10
      start_period: 15s
  governance-trust-registry:
<<<<<<< HEAD
#    image: ${ECR_REGISTRY:-local}/governance-trust-registry:${IMAGE_TAG:-latest}
=======
    image: ${REGISTRY:-local}/governance-trust-registry:${IMAGE_TAG:-latest}
>>>>>>> be26f87a
    container_name: governance-trust-registry
    build:
      context: .
      dockerfile: ./dockerfiles/trustregistry/Dockerfile
    env_file:
      - environments/trustregistry/trustregistry.default.env
    ports:
      - 0.0.0.0:8001:8001
    volumes:
      - ./trustregistry:/trustregistry
    networks:
      - governance-ga
      - governance-multitenant
      - host
  governance-multitenant-web:
<<<<<<< HEAD
#    image: ${ECR_REGISTRY:-local}/governance-multitenant-web:${IMAGE_TAG:-latest}
=======
    image: ${REGISTRY:-local}/governance-multitenant-web:${IMAGE_TAG:-latest}
>>>>>>> be26f87a
    container_name: governance-multitenant-web
    build:
      context: .
      dockerfile: ./dockerfiles/fastapi/Dockerfile
    ports:
      - 0.0.0.0:8100:8000
    volumes:
      - ./shared_models/shared_models.py:/app/shared_models.py
      - ./app:/app
      - ./environments/governance-multitenant/fastapi.default.env:/app/.env
    depends_on:
      governance-multitenant-wallets-db:
        condition: service_started
      ledger-nodes:
        condition: service_healthy
      ledger-browser:
        condition: service_healthy
      governance-ga-agent:
        condition: service_healthy
      governance-multitenant-agent:
        condition: service_healthy
    networks:
      - governance-multitenant
      - host
    env_file:
      - environments/governance-multitenant/fastapi.default.env
  governance-webhooks-web:
<<<<<<< HEAD
#    image: ${ECR_REGISTRY:-local}/governance-webhooks-web:${IMAGE_TAG:-latest}
=======
    image: ${REGISTRY:-local}/governance-webhooks-web:${IMAGE_TAG:-latest}
>>>>>>> be26f87a
    container_name: governance-webhooks-web
    build:
      context: .
      dockerfile: ./dockerfiles/webhooks/Dockerfile
    ports:
      - 0.0.0.0:3010:3010
    volumes:
      - ./shared_models/shared_models.py:/webhooks/shared_models.py
      - ./webhooks:/webhooks
    networks:
      - governance-multitenant
      - governance-ga
      - host
    env_file:
      - environments/webhooks/fastapi.webhooks.env
    environment:
      - REDIS_URL=redis://wh-redis
  governance-endorser:
<<<<<<< HEAD
#    image: ${ECR_REGISTRY:-local}/governance-endorser:${IMAGE_TAG:-latest}
=======
    image: ${REGISTRY:-local}/governance-endorser:${IMAGE_TAG:-latest}
>>>>>>> be26f87a
    container_name: governance-endorser
    build:
      context: .
      dockerfile: ./dockerfiles/endorser/Dockerfile
    volumes:
      - ./shared_models/shared_models.py:/shared_models.py
      - ./endorser:/endorser
    networks:
      - governance-multitenant
      - governance-ga
      - host
    env_file:
      - environments/endorser/endorser.env
  wh-redis:
    #image: ${ECR_REGISTRY:-local}/redis:latest
    image: redis:latest
    container_name: wh-redis
    restart: always
    ports:
      - 0.0.0.0:6379:6379
    volumes:
      - $PWD/data:/data
    networks:
      - host
    env_file:
      - environments/webhooks/redis.env
  governance-multitenant-wallets-db:
    #image: ${ECR_REGISTRY:-local}/postgres:11
    image: postgres:11
    container_name: governance-multitenant-wallets-db
    command: postgres -c listen_addresses='*'
    env_file:
      - environments/governance-multitenant/db.default.env
    volumes:
      - ./resources/init.sql:/docker-entrypoint-initdb.d/init.sql
    networks:
      - governance-multitenant
      - host
    tty: true
  ngrok-governance-multitenant:
#    image: ${ECR_REGISTRY:-local}/wernight/ngrok
    container_name: ngrok-governance-multitenant
    image: wernight/ngrok
    container_name: ngrok-governance-multitenant
    env_file:
      - environments/governance-multitenant/aca-py-agent.default.env
    command: ngrok http governance-multitenant-agent:3020 --log stdout
    networks:
      - governance-multitenant
      - host
    depends_on:
      ledger-nodes:
        condition: service_healthy
      ledger-browser:
        condition: service_healthy
  governance-multitenant-agent:
<<<<<<< HEAD
#    image: ${ECR_REGISTRY:-local}/governance-multitenant-agent:${IMAGE_TAG:-latest}
=======
    image: ${REGISTRY:-local}/governance-multitenant-agent:${IMAGE_TAG:-latest}
>>>>>>> be26f87a
    container_name: governance-multitenant-agent
    build:
      context: .
      dockerfile: dockerfiles/agents/Dockerfile.author.agent
    env_file:
      - environments/governance-multitenant/aca-py-agent.default.env
    ports:
      - 0.0.0.0:4020:3020
      - 0.0.0.0:4021:3021
    depends_on:
      governance-multitenant-wallets-db:
        condition: service_started
      ledger-nodes:
        condition: service_healthy
      ledger-browser:
        condition: service_healthy
    networks:
      - governance-multitenant
      - governance-ga
      - host
    healthcheck:
      test: ["CMD", "curl", "-f", "http://localhost:3021/status/ready"]
      interval: 15s
      timeout: 5s
      retries: 10
      start_period: 15s
  ledger-browser:
<<<<<<< HEAD
#    image: ${ECR_REGISTRY:-local}/ledger-browser
=======
    image: ${REGISTRY:-local}/ledger-browser
>>>>>>> be26f87a
    container_name: ledger-browser
    build:
      # context: https://github.com/didx-xyz/von-network.git#531007d7755668088b321e57a42fe4ea2d999b26
      context: https://github.com/didx-xyz/von-network.git
      dockerfile: Dockerfile
    command: "bash -c './scripts/start_webserver.sh'"
    environment:
      - DOCKERHOST=${DOCKERHOST}
      - MAX_FETCH=50000
      - RESYNC_TIME=120
      - REGISTER_NEW_DIDS=True
      - LEDGER_INSTANCE_NAME=localhost
      # - POOL_CONNECTION_ATTEMPTS=${POOL_CONNECTION_ATTEMPTS:-5}
      # - POOL_CONNECTION_DELAY=${POOL_CONNECTION_DELAY:-10}
      - LEDGER_SEED=${LEDGER_SEED:-000000000000000000000000Trustee1}
    ports:
      - ${WEB_SERVER_HOST_PORT:-9000}:8000
    volumes:
      - webserver-cli:/home/indy/.indy-cli
      - webserver-ledger:/home/indy/ledger
    networks:
      - governance-multitenant
      - governance-ga
      - host
    healthcheck:
      test: ["CMD", "curl", "-f", "http://ledger-browser:8000"]
      interval: 15s
      timeout: 5s
      retries: 10
      start_period: 15s
    depends_on:
      ledger-nodes:
        condition: service_healthy
  ledger-nodes:
<<<<<<< HEAD
#    image: ${ECR_REGISTRY:-local}/ledger-nodes:${IMAGE_TAG:-latest}
=======
    image: ${REGISTRY:-local}/ledger-nodes:${IMAGE_TAG:-latest}
>>>>>>> be26f87a
    container_name: ledger-nodes
    build:
      # context: https://github.com/didx-xyz/von-network.git#531007d7755668088b321e57a42fe4ea2d999b26
      context: https://github.com/didx-xyz/von-network.git
      dockerfile: Dockerfile
    command: "bash -c './scripts/start_nodes.sh'"
    ports:
      - 0.0.0.0:9701:9701
      - 0.0.0.0:9702:9702
      - 0.0.0.0:9703:9703
      - 0.0.0.0:9704:9704
      - 0.0.0.0:9705:9705
      - 0.0.0.0:9706:9706
      - 0.0.0.0:9707:9707
      - 0.0.0.0:9708:9708
    environment:
      - DOCKERHOST=${DOCKERHOST}
    volumes:
      - nodes-data:/home/indy/ledger
      - ./scripts/indy_healthcheck.sh:/home/indy/indy_healthcheck.sh
    networks:
      - governance-multitenant
      - governance-ga
      - host
    healthcheck:
      test: ["CMD-SHELL", "/home/indy/indy_healthcheck.sh"]
      interval: 15s
      timeout: 5s
      retries: 10
      start_period: 30s
  tails-server:
<<<<<<< HEAD
    image: ghcr.io/bcgov/tails-server:1.0.0
    container_name: tails-server
=======
    image: ${REGISTRY:-local}/tails-server:${IMAGE_TAG:-latest}
    container_name: tails-server
    build:
      context: https://github.com/bcgov/indy-tails-server.git#v1.0.0
      dockerfile: docker/Dockerfile.tails-server
>>>>>>> be26f87a
    ports:
      - 0.0.0.0:6543:6543
    networks:
      - governance-multitenant
      - governance-ga
      - host
    environment:
      - DOCKERHOST=${DOCKERHOST}
    command: >
      tails-server
        --host 0.0.0.0
        --port 6543
        --storage-path ./data
        --log-level INFO

volumes:
  webserver-cli:
  webserver-ledger:
  nodes-data:
  data:

networks:
  governance-multitenant:
  governance-ga:
  host:<|MERGE_RESOLUTION|>--- conflicted
+++ resolved
@@ -2,11 +2,7 @@
 
 services:
   governance-ga-web:
-<<<<<<< HEAD
 #    image: ${ECR_REGISTRY:-local}/governance-ga-web:${IMAGE_TAG:-latest}
-=======
-    image: ${REGISTRY:-local}/governance-ga-web:${IMAGE_TAG:-latest}
->>>>>>> be26f87a
     container_name: governance-ga-web
     build:
       context: .
@@ -58,11 +54,7 @@
   #     - ledger-nodes
   #     - ledger-browser
   governance-ga-agent:
-<<<<<<< HEAD
 #    image: ${ECR_REGISTRY:-local}/governance-ga-agent:${IMAGE_TAG:-latest}
-=======
-    image: ${REGISTRY:-local}/governance-ga-agent:${IMAGE_TAG:-latest}
->>>>>>> be26f87a
     container_name: governance-ga-agent
     build:
       context: .
@@ -91,11 +83,7 @@
       retries: 10
       start_period: 15s
   governance-trust-registry:
-<<<<<<< HEAD
 #    image: ${ECR_REGISTRY:-local}/governance-trust-registry:${IMAGE_TAG:-latest}
-=======
-    image: ${REGISTRY:-local}/governance-trust-registry:${IMAGE_TAG:-latest}
->>>>>>> be26f87a
     container_name: governance-trust-registry
     build:
       context: .
@@ -111,11 +99,7 @@
       - governance-multitenant
       - host
   governance-multitenant-web:
-<<<<<<< HEAD
 #    image: ${ECR_REGISTRY:-local}/governance-multitenant-web:${IMAGE_TAG:-latest}
-=======
-    image: ${REGISTRY:-local}/governance-multitenant-web:${IMAGE_TAG:-latest}
->>>>>>> be26f87a
     container_name: governance-multitenant-web
     build:
       context: .
@@ -143,11 +127,7 @@
     env_file:
       - environments/governance-multitenant/fastapi.default.env
   governance-webhooks-web:
-<<<<<<< HEAD
 #    image: ${ECR_REGISTRY:-local}/governance-webhooks-web:${IMAGE_TAG:-latest}
-=======
-    image: ${REGISTRY:-local}/governance-webhooks-web:${IMAGE_TAG:-latest}
->>>>>>> be26f87a
     container_name: governance-webhooks-web
     build:
       context: .
@@ -166,11 +146,7 @@
     environment:
       - REDIS_URL=redis://wh-redis
   governance-endorser:
-<<<<<<< HEAD
 #    image: ${ECR_REGISTRY:-local}/governance-endorser:${IMAGE_TAG:-latest}
-=======
-    image: ${REGISTRY:-local}/governance-endorser:${IMAGE_TAG:-latest}
->>>>>>> be26f87a
     container_name: governance-endorser
     build:
       context: .
@@ -227,11 +203,7 @@
       ledger-browser:
         condition: service_healthy
   governance-multitenant-agent:
-<<<<<<< HEAD
 #    image: ${ECR_REGISTRY:-local}/governance-multitenant-agent:${IMAGE_TAG:-latest}
-=======
-    image: ${REGISTRY:-local}/governance-multitenant-agent:${IMAGE_TAG:-latest}
->>>>>>> be26f87a
     container_name: governance-multitenant-agent
     build:
       context: .
@@ -259,11 +231,7 @@
       retries: 10
       start_period: 15s
   ledger-browser:
-<<<<<<< HEAD
 #    image: ${ECR_REGISTRY:-local}/ledger-browser
-=======
-    image: ${REGISTRY:-local}/ledger-browser
->>>>>>> be26f87a
     container_name: ledger-browser
     build:
       # context: https://github.com/didx-xyz/von-network.git#531007d7755668088b321e57a42fe4ea2d999b26
@@ -298,11 +266,7 @@
       ledger-nodes:
         condition: service_healthy
   ledger-nodes:
-<<<<<<< HEAD
 #    image: ${ECR_REGISTRY:-local}/ledger-nodes:${IMAGE_TAG:-latest}
-=======
-    image: ${REGISTRY:-local}/ledger-nodes:${IMAGE_TAG:-latest}
->>>>>>> be26f87a
     container_name: ledger-nodes
     build:
       # context: https://github.com/didx-xyz/von-network.git#531007d7755668088b321e57a42fe4ea2d999b26
@@ -334,16 +298,11 @@
       retries: 10
       start_period: 30s
   tails-server:
-<<<<<<< HEAD
     image: ghcr.io/bcgov/tails-server:1.0.0
     container_name: tails-server
-=======
-    image: ${REGISTRY:-local}/tails-server:${IMAGE_TAG:-latest}
-    container_name: tails-server
-    build:
+    build: #todo: pulled in from development, verify that this is still necessary with new image
       context: https://github.com/bcgov/indy-tails-server.git#v1.0.0
       dockerfile: docker/Dockerfile.tails-server
->>>>>>> be26f87a
     ports:
       - 0.0.0.0:6543:6543
     networks:
