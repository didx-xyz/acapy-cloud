--- conflicted
+++ resolved
@@ -247,13 +247,7 @@
             "proposal-received",
             "proposal-sent",
             "request-received",
-<<<<<<< HEAD
             "request-sent",
-=======
-            "presentation-sent",
-            "presentation-received",
-            "done",
->>>>>>> b38c2d6c
         ]
     ] = None
     thread_id: Optional[str] = None
