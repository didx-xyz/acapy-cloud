--- conflicted
+++ resolved
@@ -110,15 +110,9 @@
 
 
 class Oob(BaseModel):
-<<<<<<< HEAD
-    role: str
-    invi_msg_id: str
-    state: str
-=======
     role: Optional[str] = str
     invi_msg_id: Optional[str] = None
     state: Optional[str] = str
->>>>>>> 5894fd7b
     trace: Optional[str] = None
     our_recipient_key: Optional[str] = None
     oob_id: Optional[str] = None
@@ -133,8 +127,6 @@
     our_service: Optional[Union[ServiceDecorator, Any]] = None
 
 
-<<<<<<< HEAD
-=======
 class OobRecord(BaseModel):
     nvi_msg_id: Optional[str]
     invitation: Union[InvitationMessage, Mapping[str, Any]] = None
@@ -150,7 +142,6 @@
     updated_at: Optional[str] = None
 
 
->>>>>>> 5894fd7b
 class Connection(BaseModel):
     connection_id: Optional[str] = None
     connection_protocol: Optional[
