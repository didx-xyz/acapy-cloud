<<<<<<< HEAD
<?xml version="1.0" encoding="utf-8"?><testsuites><testsuite name="pytest" errors="4" failures="9" skipped="0" tests="67" time="134.578" timestamp="2021-10-12T15:33:57.824808" hostname="localhost"><testcase classname="trustregistry.tests.test_actor" name="test_get_actors" time="0.064" /><testcase classname="trustregistry.tests.test_actor" name="test_register_actor" time="0.053" /><testcase classname="trustregistry.tests.test_actor" name="test_update_actor" time="0.077" /><testcase classname="trustregistry.tests.test_actor" name="test_remove_schema" time="0.084" /><testcase classname="trustregistry.tests.test_crud" name="test_get_actors" time="0.012" /><testcase classname="trustregistry.tests.test_crud" name="test_create_actor" time="0.007" /><testcase classname="trustregistry.tests.test_crud" name="test_update_actor" time="0.016" /><testcase classname="trustregistry.tests.test_crud" name="test_delete_actor" time="0.008" /><testcase classname="trustregistry.tests.test_crud" name="test_get_schemas" time="0.004" /><testcase classname="trustregistry.tests.test_crud" name="test_create_schema" time="0.016" /><testcase classname="trustregistry.tests.test_crud" name="test_update_schema" time="0.011" /><testcase classname="trustregistry.tests.test_crud" name="test_delete_schema" time="0.011" /><testcase classname="trustregistry.tests.test_main" name="test_root" time="0.017" /><testcase classname="trustregistry.tests.test_main" name="test_registry" time="0.014" /><testcase classname="trustregistry.tests.test_models" name="test_actor" time="0.004" /><testcase classname="trustregistry.tests.test_models" name="test_schema" time="0.002" /><testcase classname="trustregistry.tests.test_schema" name="test_get_schemas" time="0.028" /><testcase classname="trustregistry.tests.test_schema" name="test_register_schema" time="0.087" /><testcase classname="trustregistry.tests.test_schema" name="test_update_schema" time="0.115" /><testcase classname="trustregistry.tests.test_schema" name="test_remove_schema" time="0.054" /><testcase classname="trustregistry.tests.test_schemas" name="test_actor" time="0.001" /><testcase classname="trustregistry.tests.test_schemas" name="test_schema" time="0.001" /><testcase classname="app.tests.test_acapy_ledger_facade" name="test_error_on_get_taa" time="0.010" /><testcase classname="app.tests.test_acapy_ledger_facade" name="test_error_on_accept_taa" time="0.007" /><testcase classname="app.tests.test_acapy_ledger_facade" name="test_error_on_get_did_endpoint" time="0.003" /><testcase classname="app.tests.test_acapy_wallet_facade" name="test_error_on_get_pub_did" time="0.022" /><testcase classname="app.tests.test_acapy_wallet_facade" name="test_error_on_assign_pub_did" time="0.015" /><testcase classname="app.tests.test_acapy_wallet_facade" name="test_error_on_create_pub_did" time="0.008" /><testcase classname="app.tests.test_connections" name="test_create_invite" time="6.151" /><testcase classname="app.tests.test_connections" name="test_accept_invite" time="5.826" /><testcase classname="app.tests.test_connections" name="test_get_connections" time="5.644" /><testcase classname="app.tests.test_connections" name="test_get_connection_by_id" time="5.545" /><testcase classname="app.tests.test_connections" name="test_delete_connection" time="5.580" /><testcase classname="app.tests.test_connections" name="test_bob_and_alice_connect" time="4.816"><error message="failed on setup with &quot;KeyError: 'did_object'&quot;">args = (), kwargs = {'async_client': &lt;httpx.AsyncClient object at 0x7fe6ac18e7c0&gt;}
request = &lt;SubRequest 'async_client_bob' for &lt;Function test_bob_and_alice_connect&gt;&gt;
setup = &lt;function pytest_fixture_setup.&lt;locals&gt;.wrapper.&lt;locals&gt;.setup at 0x7fe6ac237ca0&gt;
finalizer = &lt;function pytest_fixture_setup.&lt;locals&gt;.wrapper.&lt;locals&gt;.finalizer at 0x7fe6ac237940&gt;

    def wrapper(*args, **kwargs):
        loop = fixture_stripper.get_and_strip_from(
            FixtureStripper.EVENT_LOOP, kwargs
        )
        request = fixture_stripper.get_and_strip_from(
            FixtureStripper.REQUEST, kwargs
        )

        gen_obj = generator(*args, **kwargs)

        async def setup():
            res = await gen_obj.__anext__()
            return res

        def finalizer():
            """Yield again, to finalize."""

            async def async_finalizer():
                try:
                    await gen_obj.__anext__()
                except StopAsyncIteration:
                    pass
                else:
                    msg = "Async generator fixture didn't stop."
                    msg += "Yield only once."
                    raise ValueError(msg)

            loop.run_until_complete(async_finalizer())

        request.addfinalizer(finalizer)
&gt;       return loop.run_until_complete(setup())

../.venv-fastapi/lib/python3.8/site-packages/pytest_asyncio/plugin.py:142:
_ _ _ _ _ _ _ _ _ _ _ _ _ _ _ _ _ _ _ _ _ _ _ _ _ _ _ _ _ _ _ _ _ _ _ _ _ _ _ _ _ _ _ _ _ _ _ _ _ _ _ _ _ _ _ _ _ _ _ _ _ _ _ _ _ _ _ _ _ _ _
/usr/lib/python3.8/asyncio/base_events.py:616: in run_until_complete
    return future.result()
../.venv-fastapi/lib/python3.8/site-packages/pytest_asyncio/plugin.py:123: in setup
    res = await gen_obj.__anext__()
app/tests/conftest.py:109: in async_client_bob
    async with agent_client(async_client, "bob") as client:
app/tests/conftest.py:135: in agent_client
    agent = await async_next(create_wallet(async_client, name))
app/tests/test_dependencies.py:78: in async_next
    async for item in param:
_ _ _ _ _ _ _ _ _ _ _ _ _ _ _ _ _ _ _ _ _ _ _ _ _ _ _ _ _ _ _ _ _ _ _ _ _ _ _ _ _ _ _ _ _ _ _ _ _ _ _ _ _ _ _ _ _ _ _ _ _ _ _ _ _ _ _ _ _ _ _

async_client = &lt;httpx.AsyncClient object at 0x7fe6ac18e7c0&gt;, key = 'bob'

    async def create_wallet(async_client, key):
        def create_wallet_payload(key):
            return {
                "image_url": "https://aries.ca/images/sample.png",
                "label": f"{key}{get_random_string(3)}",
                "wallet_key": "MySecretKey1234",
                "wallet_name": f"{key}{get_random_string(3)}",
            }

        wallet_payload = create_wallet_payload(key)

        wallet = (
            await async_client.post(
                "/admin/wallet-multitenant" + "/create-wallet",
                headers=DEFAULT_HEADERS,
                data=json.dumps(wallet_payload),
            )
        ).json()

        local_did = (
            await async_client.get(
                "/wallet/create-local-did",
                headers={**DEFAULT_HEADERS, "x-auth": f"Bearer {wallet['token']}"},
            )
        ).json()
        public_did = (
            await async_client.get(
                "/wallet/create-pub-did",
                headers={**DEFAULT_HEADERS, "x-auth": f"Bearer {wallet['token']}"},
            )
        ).json()
        yield AgentEntity(
            headers={**DEFAULT_HEADERS, "x-auth": f'Bearer {wallet["token"]}'},
            did=local_did["result"]["did"],
&gt;           pub_did=public_did["did_object"]["did"],
            verkey=local_did["result"]["verkey"],
            token=wallet["token"],
        )
E       KeyError: 'did_object'

app/tests/conftest.py:187: KeyError</error></testcase><testcase classname="app.tests.test_connections" name="test_bob_has_agent" time="5.759"><error message="failed on setup with &quot;KeyError: 'did_object'&quot;">args = (), kwargs = {'async_client': &lt;httpx.AsyncClient object at 0x7fe6a77460d0&gt;}
request = &lt;SubRequest 'async_client_bob' for &lt;Function test_bob_has_agent&gt;&gt;
setup = &lt;function pytest_fixture_setup.&lt;locals&gt;.wrapper.&lt;locals&gt;.setup at 0x7fe6ac21d0d0&gt;
finalizer = &lt;function pytest_fixture_setup.&lt;locals&gt;.wrapper.&lt;locals&gt;.finalizer at 0x7fe6ac21d790&gt;

    def wrapper(*args, **kwargs):
        loop = fixture_stripper.get_and_strip_from(
            FixtureStripper.EVENT_LOOP, kwargs
        )
        request = fixture_stripper.get_and_strip_from(
            FixtureStripper.REQUEST, kwargs
        )

        gen_obj = generator(*args, **kwargs)

        async def setup():
            res = await gen_obj.__anext__()
            return res

        def finalizer():
            """Yield again, to finalize."""

            async def async_finalizer():
                try:
                    await gen_obj.__anext__()
                except StopAsyncIteration:
                    pass
                else:
                    msg = "Async generator fixture didn't stop."
                    msg += "Yield only once."
                    raise ValueError(msg)

            loop.run_until_complete(async_finalizer())

        request.addfinalizer(finalizer)
&gt;       return loop.run_until_complete(setup())

../.venv-fastapi/lib/python3.8/site-packages/pytest_asyncio/plugin.py:142:
_ _ _ _ _ _ _ _ _ _ _ _ _ _ _ _ _ _ _ _ _ _ _ _ _ _ _ _ _ _ _ _ _ _ _ _ _ _ _ _ _ _ _ _ _ _ _ _ _ _ _ _ _ _ _ _ _ _ _ _ _ _ _ _ _ _ _ _ _ _ _
/usr/lib/python3.8/asyncio/base_events.py:616: in run_until_complete
    return future.result()
../.venv-fastapi/lib/python3.8/site-packages/pytest_asyncio/plugin.py:123: in setup
    res = await gen_obj.__anext__()
app/tests/conftest.py:109: in async_client_bob
    async with agent_client(async_client, "bob") as client:
app/tests/conftest.py:135: in agent_client
    agent = await async_next(create_wallet(async_client, name))
app/tests/test_dependencies.py:78: in async_next
    async for item in param:
_ _ _ _ _ _ _ _ _ _ _ _ _ _ _ _ _ _ _ _ _ _ _ _ _ _ _ _ _ _ _ _ _ _ _ _ _ _ _ _ _ _ _ _ _ _ _ _ _ _ _ _ _ _ _ _ _ _ _ _ _ _ _ _ _ _ _ _ _ _ _

async_client = &lt;httpx.AsyncClient object at 0x7fe6a77460d0&gt;, key = 'bob'

    async def create_wallet(async_client, key):
        def create_wallet_payload(key):
            return {
                "image_url": "https://aries.ca/images/sample.png",
                "label": f"{key}{get_random_string(3)}",
                "wallet_key": "MySecretKey1234",
                "wallet_name": f"{key}{get_random_string(3)}",
            }

        wallet_payload = create_wallet_payload(key)

        wallet = (
            await async_client.post(
                "/admin/wallet-multitenant" + "/create-wallet",
                headers=DEFAULT_HEADERS,
                data=json.dumps(wallet_payload),
            )
        ).json()

        local_did = (
            await async_client.get(
                "/wallet/create-local-did",
                headers={**DEFAULT_HEADERS, "x-auth": f"Bearer {wallet['token']}"},
            )
        ).json()
        public_did = (
            await async_client.get(
                "/wallet/create-pub-did",
                headers={**DEFAULT_HEADERS, "x-auth": f"Bearer {wallet['token']}"},
            )
        ).json()
        yield AgentEntity(
            headers={**DEFAULT_HEADERS, "x-auth": f'Bearer {wallet["token"]}'},
            did=local_did["result"]["did"],
&gt;           pub_did=public_did["did_object"]["did"],
            verkey=local_did["result"]["verkey"],
            token=wallet["token"],
        )
E       KeyError: 'did_object'

app/tests/conftest.py:187: KeyError</error></testcase><testcase classname="app.tests.test_connections" name="test_create_invite_oob" time="5.815" /><testcase classname="app.tests.test_connections" name="test_accept_invite_oob" time="5.241" /><testcase classname="app.tests.test_connections" name="test_oob_connect_via_pubdid" time="8.235"><failure message="aiohttp.client_exceptions.ClientResponseError: 400, message=&quot;Ledger rejected transaction request: client request invalid: InvalidClientTaaAcceptanceError('EE5od5AMT9AmRQyZK8P6Mz', 1634052895026591153, 'Txn Author Agreement acceptance is required for ledger with id 1', 201).&quot;, url=URL('http://localhost:4021/wallet/did/public?did=EE5od5AMT9AmRQyZK8P6Mz')">async_client = &lt;httpx.AsyncClient object at 0x7fe6ac33b6a0&gt;
create_wallets_mock = ({'created_at': '2021-10-12T15:34:51.231112+00:00', 'key_management_mode': 'managed', 'settings': {'default_label': 'Y...e.png', 'wallet.dispatch_type': 'base', 'wallet.id': '3fff3dd6-250e-42d3-8a7c-5d8c6444788c', ...}, 'state': None, ...})

    @pytest.mark.asyncio
    async def test_oob_connect_via_pubdid(async_client, create_wallets_mock):
        yoda_token, yoda_wallet_id, han_token, han_wallet_id = await token_responses(
            async_client, create_wallets_mock
        )

        async with asynccontextmanager(dependencies.member_agent)(
            x_auth=f"Bearer {yoda_token}"
        ) as member_agent:
            # CReate a new public DID and write it to ledger
&gt;           pub_did_yoda_res = (await create_pub_did(member_agent)).dict()

app/tests/test_connections.py:431:
_ _ _ _ _ _ _ _ _ _ _ _ _ _ _ _ _ _ _ _ _ _ _ _ _ _ _ _ _ _ _ _ _ _ _ _ _ _ _ _ _ _ _ _ _ _ _ _ _ _ _ _ _ _ _ _ _ _ _ _ _ _ _ _ _ _ _ _ _ _ _
app/acapy_ledger_facade.py:131: in create_pub_did
    await wallet_facade.assign_pub_did(aries_controller, did_object.did)
app/acapy_wallet_facade.py:49: in assign_pub_did
    assign_pub_did_response = await controller.wallet.set_public_did(did=did)
../.venv-fastapi/lib/python3.8/site-packages/aries_cloudcontroller/api/wallet.py:76: in set_public_did
    return await self.__set_public_did(
../.venv-fastapi/lib/python3.8/site-packages/uplink/clients/io/asyncio_strategy.py:38: in execute
    response = yield from executable.execute()
../.venv-fastapi/lib/python3.8/site-packages/uplink/clients/io/asyncio_strategy.py:20: in invoke
    response = yield from callback.on_failure(type(error), error, tb)
../.venv-fastapi/lib/python3.8/site-packages/uplink/clients/io/asyncio_strategy.py:20: in invoke
    response = yield from callback.on_failure(type(error), error, tb)
../.venv-fastapi/lib/python3.8/site-packages/uplink/clients/io/asyncio_strategy.py:20: in invoke
    response = yield from callback.on_failure(type(error), error, tb)
../.venv-fastapi/lib/python3.8/site-packages/uplink/clients/io/execution.py:108: in on_failure
    return self._io.fail(exc_type, exc_val, exc_tb)
../.venv-fastapi/lib/python3.8/site-packages/uplink/clients/io/execution.py:128: in fail
    return self._io.fail(exc_type, exc_val, exc_tb)
../.venv-fastapi/lib/python3.8/site-packages/uplink/clients/io/interfaces.py:303: in fail
    compat.reraise(exc_type, exc_val, exc_tb)
../.venv-fastapi/lib/python3.8/site-packages/six.py:703: in reraise
    raise value
../.venv-fastapi/lib/python3.8/site-packages/uplink/clients/io/asyncio_strategy.py:17: in invoke
    response = yield from func(*args, **kwargs)
../.venv-fastapi/lib/python3.8/site-packages/uplink/hooks.py:109: in handle_exception
    compat.reraise(exc_type, exc_val, exc_tb)
../.venv-fastapi/lib/python3.8/site-packages/six.py:703: in reraise
    raise value
../.venv-fastapi/lib/python3.8/site-packages/uplink/clients/io/asyncio_strategy.py:17: in invoke
    response = yield from func(*args, **kwargs)
../.venv-fastapi/lib/python3.8/site-packages/uplink/hooks.py:109: in handle_exception
    compat.reraise(exc_type, exc_val, exc_tb)
../.venv-fastapi/lib/python3.8/site-packages/six.py:703: in reraise
    raise value
../.venv-fastapi/lib/python3.8/site-packages/uplink/clients/io/asyncio_strategy.py:17: in invoke
    response = yield from func(*args, **kwargs)
../.venv-fastapi/lib/python3.8/site-packages/uplink/clients/aiohttp_.py:135: in send
    response = yield from session.request(method, url, **extras)
../.venv-fastapi/lib/python3.8/site-packages/aiohttp/client.py:625: in _request
    resp.raise_for_status()
_ _ _ _ _ _ _ _ _ _ _ _ _ _ _ _ _ _ _ _ _ _ _ _ _ _ _ _ _ _ _ _ _ _ _ _ _ _ _ _ _ _ _ _ _ _ _ _ _ _ _ _ _ _ _ _ _ _ _ _ _ _ _ _ _ _ _ _ _ _ _

self = &lt;ClientResponse(http://localhost:4021/wallet/did/public?did=EE5od5AMT9AmRQyZK8P6Mz) [400 Ledger rejected transaction r...utf-8', 'Content-Length': '218', 'Date': 'Tue, 12 Oct 2021 15:34:57 GMT', 'Server': 'Python/3.6 aiohttp/3.7.4.post0')&gt;


    def raise_for_status(self) -&gt; None:
        if 400 &lt;= self.status:
            # reason should always be not None for a started response
            assert self.reason is not None
            self.release()
&gt;           raise ClientResponseError(
                self.request_info,
                self.history,
                status=self.status,
                message=self.reason,
                headers=self.headers,
            )
E           aiohttp.client_exceptions.ClientResponseError: 400, message="Ledger rejected transaction request: client request invalid: InvalidClientTaaAcceptanceError('EE5od5AMT9AmRQyZK8P6Mz', 1634052895026591153, 'Txn Author Agreement acceptance is required for ledger with id 1', 201).", url=URL('http://localhost:4021/wallet/did/public?did=EE5od5AMT9AmRQyZK8P6Mz')

../.venv-fastapi/lib/python3.8/site-packages/aiohttp/client_reqrep.py:1000: ClientResponseError</failure></testcase><testcase classname="app.tests.test_dependencies" name="test_extract_token_from_bearer" time="0.004" /><testcase classname="app.tests.test_dependencies" name="test_yoma_agent" time="0.012" /><testcase classname="app.tests.test_dependencies" name="test_ecosystem_agent" time="0.011" /><testcase classname="app.tests.test_dependencies" name="test_member_agent" time="0.011" /><testcase classname="app.tests.test_dependencies" name="test_member_admin_agent" time="0.012" /><testcase classname="app.tests.test_dependencies" name="test_agent_selector[agent_selector-False-AcaPyClient]" time="0.033" /><testcase classname="app.tests.test_dependencies" name="test_agent_selector[admin_agent_selector-True-AcaPyClient]" time="0.029" /><testcase classname="app.tests.test_dependencies" name="test_web_ecosystem_or_member" time="0.084" /><testcase classname="app.tests.test_dependencies" name="test_ecosystem_admin_agent" time="0.011" /><testcase classname="app.tests.test_exception_handler" name="test_error_handler" time="0.027" /><testcase classname="app.tests.test_messaging" name="test_send_trust_ping" time="5.057"><error message="failed on setup with &quot;KeyError: 'did_object'&quot;">args = (), kwargs = {}, request = &lt;SubRequest 'async_client_bob_module_scope' for &lt;Function test_send_trust_ping&gt;&gt;
setup = &lt;function pytest_fixture_setup.&lt;locals&gt;.wrapper.&lt;locals&gt;.setup at 0x7fe6ac053700&gt;
finalizer = &lt;function pytest_fixture_setup.&lt;locals&gt;.wrapper.&lt;locals&gt;.finalizer at 0x7fe6ac053f70&gt;

    def wrapper(*args, **kwargs):
        loop = fixture_stripper.get_and_strip_from(
            FixtureStripper.EVENT_LOOP, kwargs
        )
        request = fixture_stripper.get_and_strip_from(
            FixtureStripper.REQUEST, kwargs
        )

        gen_obj = generator(*args, **kwargs)

        async def setup():
            res = await gen_obj.__anext__()
            return res

        def finalizer():
            """Yield again, to finalize."""

            async def async_finalizer():
                try:
                    await gen_obj.__anext__()
                except StopAsyncIteration:
                    pass
                else:
                    msg = "Async generator fixture didn't stop."
                    msg += "Yield only once."
                    raise ValueError(msg)

            loop.run_until_complete(async_finalizer())

        request.addfinalizer(finalizer)
&gt;       return loop.run_until_complete(setup())

../.venv-fastapi/lib/python3.8/site-packages/pytest_asyncio/plugin.py:142:
_ _ _ _ _ _ _ _ _ _ _ _ _ _ _ _ _ _ _ _ _ _ _ _ _ _ _ _ _ _ _ _ _ _ _ _ _ _ _ _ _ _ _ _ _ _ _ _ _ _ _ _ _ _ _ _ _ _ _ _ _ _ _ _ _ _ _ _ _ _ _
/usr/lib/python3.8/asyncio/base_events.py:616: in run_until_complete
    return future.result()
../.venv-fastapi/lib/python3.8/site-packages/pytest_asyncio/plugin.py:123: in setup
    res = await gen_obj.__anext__()
app/tests/conftest.py:116: in async_client_bob_module_scope
    async with agent_client(async_client, "bob") as client:
app/tests/conftest.py:135: in agent_client
    agent = await async_next(create_wallet(async_client, name))
app/tests/test_dependencies.py:78: in async_next
    async for item in param:
_ _ _ _ _ _ _ _ _ _ _ _ _ _ _ _ _ _ _ _ _ _ _ _ _ _ _ _ _ _ _ _ _ _ _ _ _ _ _ _ _ _ _ _ _ _ _ _ _ _ _ _ _ _ _ _ _ _ _ _ _ _ _ _ _ _ _ _ _ _ _

async_client = &lt;httpx.AsyncClient object at 0x7fe6ac0f08e0&gt;, key = 'bob'

    async def create_wallet(async_client, key):
        def create_wallet_payload(key):
            return {
                "image_url": "https://aries.ca/images/sample.png",
                "label": f"{key}{get_random_string(3)}",
                "wallet_key": "MySecretKey1234",
                "wallet_name": f"{key}{get_random_string(3)}",
            }

        wallet_payload = create_wallet_payload(key)

        wallet = (
            await async_client.post(
                "/admin/wallet-multitenant" + "/create-wallet",
                headers=DEFAULT_HEADERS,
                data=json.dumps(wallet_payload),
            )
        ).json()

        local_did = (
            await async_client.get(
                "/wallet/create-local-did",
                headers={**DEFAULT_HEADERS, "x-auth": f"Bearer {wallet['token']}"},
            )
        ).json()
        public_did = (
            await async_client.get(
                "/wallet/create-pub-did",
                headers={**DEFAULT_HEADERS, "x-auth": f"Bearer {wallet['token']}"},
            )
        ).json()
        yield AgentEntity(
            headers={**DEFAULT_HEADERS, "x-auth": f'Bearer {wallet["token"]}'},
            did=local_did["result"]["did"],
&gt;           pub_did=public_did["did_object"]["did"],
            verkey=local_did["result"]["verkey"],
            token=wallet["token"],
        )
E       KeyError: 'did_object'

app/tests/conftest.py:187: KeyError</error></testcase><testcase classname="app.tests.test_messaging" name="test_send_message" time="0.002"><error message="failed on setup with &quot;KeyError: 'did_object'&quot;">args = (), kwargs = {}, request = &lt;SubRequest 'async_client_bob_module_scope' for &lt;Function test_send_trust_ping&gt;&gt;
setup = &lt;function pytest_fixture_setup.&lt;locals&gt;.wrapper.&lt;locals&gt;.setup at 0x7fe6ac053700&gt;
finalizer = &lt;function pytest_fixture_setup.&lt;locals&gt;.wrapper.&lt;locals&gt;.finalizer at 0x7fe6ac053f70&gt;

    def wrapper(*args, **kwargs):
        loop = fixture_stripper.get_and_strip_from(
            FixtureStripper.EVENT_LOOP, kwargs
        )
        request = fixture_stripper.get_and_strip_from(
            FixtureStripper.REQUEST, kwargs
        )

        gen_obj = generator(*args, **kwargs)

        async def setup():
            res = await gen_obj.__anext__()
            return res

        def finalizer():
            """Yield again, to finalize."""

            async def async_finalizer():
                try:
                    await gen_obj.__anext__()
                except StopAsyncIteration:
                    pass
                else:
                    msg = "Async generator fixture didn't stop."
                    msg += "Yield only once."
                    raise ValueError(msg)

            loop.run_until_complete(async_finalizer())

        request.addfinalizer(finalizer)
&gt;       return loop.run_until_complete(setup())

../.venv-fastapi/lib/python3.8/site-packages/pytest_asyncio/plugin.py:142:
_ _ _ _ _ _ _ _ _ _ _ _ _ _ _ _ _ _ _ _ _ _ _ _ _ _ _ _ _ _ _ _ _ _ _ _ _ _ _ _ _ _ _ _ _ _ _ _ _ _ _ _ _ _ _ _ _ _ _ _ _ _ _ _ _ _ _ _ _ _ _
/usr/lib/python3.8/asyncio/base_events.py:616: in run_until_complete
    return future.result()
../.venv-fastapi/lib/python3.8/site-packages/pytest_asyncio/plugin.py:123: in setup
    res = await gen_obj.__anext__()
app/tests/conftest.py:116: in async_client_bob_module_scope
    async with agent_client(async_client, "bob") as client:
app/tests/conftest.py:135: in agent_client
    agent = await async_next(create_wallet(async_client, name))
app/tests/test_dependencies.py:78: in async_next
    async for item in param:
_ _ _ _ _ _ _ _ _ _ _ _ _ _ _ _ _ _ _ _ _ _ _ _ _ _ _ _ _ _ _ _ _ _ _ _ _ _ _ _ _ _ _ _ _ _ _ _ _ _ _ _ _ _ _ _ _ _ _ _ _ _ _ _ _ _ _ _ _ _ _

async_client = &lt;httpx.AsyncClient object at 0x7fe6ac0f08e0&gt;, key = 'bob'

    async def create_wallet(async_client, key):
        def create_wallet_payload(key):
            return {
                "image_url": "https://aries.ca/images/sample.png",
                "label": f"{key}{get_random_string(3)}",
                "wallet_key": "MySecretKey1234",
                "wallet_name": f"{key}{get_random_string(3)}",
            }

        wallet_payload = create_wallet_payload(key)

        wallet = (
            await async_client.post(
                "/admin/wallet-multitenant" + "/create-wallet",
                headers=DEFAULT_HEADERS,
                data=json.dumps(wallet_payload),
            )
        ).json()

        local_did = (
            await async_client.get(
                "/wallet/create-local-did",
                headers={**DEFAULT_HEADERS, "x-auth": f"Bearer {wallet['token']}"},
            )
        ).json()
        public_did = (
            await async_client.get(
                "/wallet/create-pub-did",
                headers={**DEFAULT_HEADERS, "x-auth": f"Bearer {wallet['token']}"},
            )
        ).json()
        yield AgentEntity(
            headers={**DEFAULT_HEADERS, "x-auth": f'Bearer {wallet["token"]}'},
            did=local_did["result"]["did"],
&gt;           pub_did=public_did["did_object"]["did"],
            verkey=local_did["result"]["verkey"],
            token=wallet["token"],
        )
E       KeyError: 'did_object'

app/tests/conftest.py:187: KeyError</error></testcase><testcase classname="app.tests.test_utils" name="test_construct_zkp" time="0.001" /><testcase classname="app.tests.test_utils" name="test_construct_zkp_empty" time="0.001" /><testcase classname="app.tests.test_utils" name="test_construct_indy_proof_request" time="0.001" /><testcase classname="app.tests.test_via_web_wallet" name="test_get_pub_did_via_web" time="5.748"><failure message="assert 400 == 200&#10; +  where 400 = &lt;Response [400 Bad Request]&gt;.status_code">setup_env = None

    @pytest.mark.asyncio
    async def test_get_pub_did_via_web(setup_env):
        async with AsyncClient(app=app, base_url="http://localhost:8000") as ac:
            response = await ac.get(
                "/wallet/create-pub-did",
                headers={"x-api-key": "adminApiKey", "x-role": "yoma"},
            )
&gt;       assert response.status_code == 200
E       assert 400 == 200
E        +  where 400 = &lt;Response [400 Bad Request]&gt;.status_code

app/tests/test_via_web_wallet.py:18: AssertionError</failure></testcase><testcase classname="app.tests.test_via_web_wallet" name="test_get_pub_did_via_web_no_header" time="0.006" /><testcase classname="app.tests.admin.governance.credential_definitions.test_credential_definitions" name="test_create_credential_definition" time="5.994"><failure message="aiohttp.client_exceptions.ClientResponseError: 400, message=&quot;Ledger rejected transaction request: client request invalid: InvalidClientTaaAcceptanceError('BLojMbKqSCLHBeXCn1g61q', 1634052914797253719, 'Txn Author Agreement acceptance is required for ledger with id 1', 201).&quot;, url=URL('http://localhost:3021/wallet/did/public?did=BLojMbKqSCLHBeXCn1g61q')">setup_local_env = None, yoma_agent_mock = &lt;aries_cloudcontroller.acapy_client.AcaPyClient object at 0x7fe6ac1aae50&gt;

    @pytest.mark.asyncio
    async def test_create_credential_definition(setup_local_env, yoma_agent_mock):
        # given
        definition = SchemaDefinition(name="x", version="0.1", attributes=["average"])

&gt;       public_did = await create_public_did(yoma_agent_mock)

app/tests/admin/governance/credential_definitions/test_credential_definitions.py:30:
_ _ _ _ _ _ _ _ _ _ _ _ _ _ _ _ _ _ _ _ _ _ _ _ _ _ _ _ _ _ _ _ _ _ _ _ _ _ _ _ _ _ _ _ _ _ _ _ _ _ _ _ _ _ _ _ _ _ _ _ _ _ _ _ _ _ _ _ _ _ _
app/acapy_ledger_facade.py:131: in create_pub_did
    await wallet_facade.assign_pub_did(aries_controller, did_object.did)
app/acapy_wallet_facade.py:49: in assign_pub_did
    assign_pub_did_response = await controller.wallet.set_public_did(did=did)
../.venv-fastapi/lib/python3.8/site-packages/aries_cloudcontroller/api/wallet.py:76: in set_public_did
    return await self.__set_public_did(
../.venv-fastapi/lib/python3.8/site-packages/uplink/clients/io/asyncio_strategy.py:38: in execute
    response = yield from executable.execute()
../.venv-fastapi/lib/python3.8/site-packages/uplink/clients/io/asyncio_strategy.py:20: in invoke
    response = yield from callback.on_failure(type(error), error, tb)
../.venv-fastapi/lib/python3.8/site-packages/uplink/clients/io/asyncio_strategy.py:20: in invoke
    response = yield from callback.on_failure(type(error), error, tb)
../.venv-fastapi/lib/python3.8/site-packages/uplink/clients/io/asyncio_strategy.py:20: in invoke
    response = yield from callback.on_failure(type(error), error, tb)
../.venv-fastapi/lib/python3.8/site-packages/uplink/clients/io/execution.py:108: in on_failure
    return self._io.fail(exc_type, exc_val, exc_tb)
../.venv-fastapi/lib/python3.8/site-packages/uplink/clients/io/execution.py:128: in fail
    return self._io.fail(exc_type, exc_val, exc_tb)
../.venv-fastapi/lib/python3.8/site-packages/uplink/clients/io/interfaces.py:303: in fail
    compat.reraise(exc_type, exc_val, exc_tb)
../.venv-fastapi/lib/python3.8/site-packages/six.py:703: in reraise
    raise value
../.venv-fastapi/lib/python3.8/site-packages/uplink/clients/io/asyncio_strategy.py:17: in invoke
    response = yield from func(*args, **kwargs)
../.venv-fastapi/lib/python3.8/site-packages/uplink/hooks.py:109: in handle_exception
    compat.reraise(exc_type, exc_val, exc_tb)
../.venv-fastapi/lib/python3.8/site-packages/six.py:703: in reraise
    raise value
../.venv-fastapi/lib/python3.8/site-packages/uplink/clients/io/asyncio_strategy.py:17: in invoke
    response = yield from func(*args, **kwargs)
../.venv-fastapi/lib/python3.8/site-packages/uplink/hooks.py:109: in handle_exception
    compat.reraise(exc_type, exc_val, exc_tb)
../.venv-fastapi/lib/python3.8/site-packages/six.py:703: in reraise
    raise value
../.venv-fastapi/lib/python3.8/site-packages/uplink/clients/io/asyncio_strategy.py:17: in invoke
    response = yield from func(*args, **kwargs)
../.venv-fastapi/lib/python3.8/site-packages/uplink/clients/aiohttp_.py:135: in send
    response = yield from session.request(method, url, **extras)
../.venv-fastapi/lib/python3.8/site-packages/aiohttp/client.py:625: in _request
    resp.raise_for_status()
_ _ _ _ _ _ _ _ _ _ _ _ _ _ _ _ _ _ _ _ _ _ _ _ _ _ _ _ _ _ _ _ _ _ _ _ _ _ _ _ _ _ _ _ _ _ _ _ _ _ _ _ _ _ _ _ _ _ _ _ _ _ _ _ _ _ _ _ _ _ _

self = &lt;ClientResponse(http://localhost:3021/wallet/did/public?did=BLojMbKqSCLHBeXCn1g61q) [400 Ledger rejected transaction r...utf-8', 'Content-Length': '218', 'Date': 'Tue, 12 Oct 2021 15:35:17 GMT', 'Server': 'Python/3.6 aiohttp/3.7.4.post0')&gt;


    def raise_for_status(self) -&gt; None:
        if 400 &lt;= self.status:
            # reason should always be not None for a started response
            assert self.reason is not None
            self.release()
&gt;           raise ClientResponseError(
                self.request_info,
                self.history,
                status=self.status,
                message=self.reason,
                headers=self.headers,
            )
E           aiohttp.client_exceptions.ClientResponseError: 400, message="Ledger rejected transaction request: client request invalid: InvalidClientTaaAcceptanceError('BLojMbKqSCLHBeXCn1g61q', 1634052914797253719, 'Txn Author Agreement acceptance is required for ledger with id 1', 201).", url=URL('http://localhost:3021/wallet/did/public?did=BLojMbKqSCLHBeXCn1g61q')

../.venv-fastapi/lib/python3.8/site-packages/aiohttp/client_reqrep.py:1000: ClientResponseError</failure></testcase><testcase classname="app.tests.admin.governance.credential_definitions.test_credential_definitions" name="test_create_credential_definition_via_web" time="5.688"><failure message="aiohttp.client_exceptions.ClientResponseError: 400, message=&quot;Ledger rejected transaction request: client request invalid: InvalidClientTaaAcceptanceError('KvbeF3eRXDpj9M1kZCFXSR', 1634052920671340171, 'Txn Author Agreement acceptance is required for ledger with id 1', 201).&quot;, url=URL('http://localhost:3021/wallet/did/public?did=KvbeF3eRXDpj9M1kZCFXSR')">setup_local_env = None, yoma_agent_mock = &lt;aries_cloudcontroller.acapy_client.AcaPyClient object at 0x7fe6ac10a4f0&gt;
async_client = &lt;httpx.AsyncClient object at 0x7fe6a74d1100&gt;

    @pytest.mark.asyncio
    async def test_create_credential_definition_via_web(
        setup_local_env, yoma_agent_mock, async_client
    ):
        # given
        definition = SchemaDefinition(name="x", version="0.1", attributes=["average"])

&gt;       public_did = await create_public_did(yoma_agent_mock)

app/tests/admin/governance/credential_definitions/test_credential_definitions.py:65:
_ _ _ _ _ _ _ _ _ _ _ _ _ _ _ _ _ _ _ _ _ _ _ _ _ _ _ _ _ _ _ _ _ _ _ _ _ _ _ _ _ _ _ _ _ _ _ _ _ _ _ _ _ _ _ _ _ _ _ _ _ _ _ _ _ _ _ _ _ _ _
app/acapy_ledger_facade.py:131: in create_pub_did
    await wallet_facade.assign_pub_did(aries_controller, did_object.did)
app/acapy_wallet_facade.py:49: in assign_pub_did
    assign_pub_did_response = await controller.wallet.set_public_did(did=did)
../.venv-fastapi/lib/python3.8/site-packages/aries_cloudcontroller/api/wallet.py:76: in set_public_did
    return await self.__set_public_did(
../.venv-fastapi/lib/python3.8/site-packages/uplink/clients/io/asyncio_strategy.py:38: in execute
    response = yield from executable.execute()
../.venv-fastapi/lib/python3.8/site-packages/uplink/clients/io/asyncio_strategy.py:20: in invoke
    response = yield from callback.on_failure(type(error), error, tb)
../.venv-fastapi/lib/python3.8/site-packages/uplink/clients/io/asyncio_strategy.py:20: in invoke
    response = yield from callback.on_failure(type(error), error, tb)
../.venv-fastapi/lib/python3.8/site-packages/uplink/clients/io/asyncio_strategy.py:20: in invoke
    response = yield from callback.on_failure(type(error), error, tb)
../.venv-fastapi/lib/python3.8/site-packages/uplink/clients/io/execution.py:108: in on_failure
    return self._io.fail(exc_type, exc_val, exc_tb)
../.venv-fastapi/lib/python3.8/site-packages/uplink/clients/io/execution.py:128: in fail
    return self._io.fail(exc_type, exc_val, exc_tb)
../.venv-fastapi/lib/python3.8/site-packages/uplink/clients/io/interfaces.py:303: in fail
    compat.reraise(exc_type, exc_val, exc_tb)
../.venv-fastapi/lib/python3.8/site-packages/six.py:703: in reraise
    raise value
../.venv-fastapi/lib/python3.8/site-packages/uplink/clients/io/asyncio_strategy.py:17: in invoke
    response = yield from func(*args, **kwargs)
../.venv-fastapi/lib/python3.8/site-packages/uplink/hooks.py:109: in handle_exception
    compat.reraise(exc_type, exc_val, exc_tb)
../.venv-fastapi/lib/python3.8/site-packages/six.py:703: in reraise
    raise value
../.venv-fastapi/lib/python3.8/site-packages/uplink/clients/io/asyncio_strategy.py:17: in invoke
    response = yield from func(*args, **kwargs)
../.venv-fastapi/lib/python3.8/site-packages/uplink/hooks.py:109: in handle_exception
    compat.reraise(exc_type, exc_val, exc_tb)
../.venv-fastapi/lib/python3.8/site-packages/six.py:703: in reraise
    raise value
../.venv-fastapi/lib/python3.8/site-packages/uplink/clients/io/asyncio_strategy.py:17: in invoke
    response = yield from func(*args, **kwargs)
../.venv-fastapi/lib/python3.8/site-packages/uplink/clients/aiohttp_.py:135: in send
    response = yield from session.request(method, url, **extras)
../.venv-fastapi/lib/python3.8/site-packages/aiohttp/client.py:625: in _request
    resp.raise_for_status()
_ _ _ _ _ _ _ _ _ _ _ _ _ _ _ _ _ _ _ _ _ _ _ _ _ _ _ _ _ _ _ _ _ _ _ _ _ _ _ _ _ _ _ _ _ _ _ _ _ _ _ _ _ _ _ _ _ _ _ _ _ _ _ _ _ _ _ _ _ _ _

self = &lt;ClientResponse(http://localhost:3021/wallet/did/public?did=KvbeF3eRXDpj9M1kZCFXSR) [400 Ledger rejected transaction r...utf-8', 'Content-Length': '218', 'Date': 'Tue, 12 Oct 2021 15:35:23 GMT', 'Server': 'Python/3.6 aiohttp/3.7.4.post0')&gt;


    def raise_for_status(self) -&gt; None:
        if 400 &lt;= self.status:
            # reason should always be not None for a started response
            assert self.reason is not None
            self.release()
&gt;           raise ClientResponseError(
                self.request_info,
                self.history,
                status=self.status,
                message=self.reason,
                headers=self.headers,
            )
E           aiohttp.client_exceptions.ClientResponseError: 400, message="Ledger rejected transaction request: client request invalid: InvalidClientTaaAcceptanceError('KvbeF3eRXDpj9M1kZCFXSR', 1634052920671340171, 'Txn Author Agreement acceptance is required for ledger with id 1', 201).", url=URL('http://localhost:3021/wallet/did/public?did=KvbeF3eRXDpj9M1kZCFXSR')

../.venv-fastapi/lib/python3.8/site-packages/aiohttp/client_reqrep.py:1000: ClientResponseError</failure></testcase><testcase classname="app.tests.admin.governance.credential_definitions.test_credential_definitions" name="test_get_credential_definitions" time="5.756"><failure message="aiohttp.client_exceptions.ClientResponseError: 400, message=&quot;Ledger rejected transaction request: client request invalid: InvalidClientTaaAcceptanceError('9GC5iTziMYGvos81dR5sXu', 1634052926714036367, 'Txn Author Agreement acceptance is required for ledger with id 1', 201).&quot;, url=URL('http://localhost:3021/wallet/did/public?did=9GC5iTziMYGvos81dR5sXu')">setup_local_env = None, yoma_agent_mock = &lt;aries_cloudcontroller.acapy_client.AcaPyClient object at 0x7fe6a7604b50&gt;

    @pytest.mark.asyncio
    async def test_get_credential_definitions(setup_local_env, yoma_agent_mock):
        # given
        definition1 = SchemaDefinition(name="x", version="0.1", attributes=["average"])
        definition2 = SchemaDefinition(name="y", version="0.1", attributes=["average"])

&gt;       public_did = await create_public_did(yoma_agent_mock)

app/tests/admin/governance/credential_definitions/test_credential_definitions.py:107:
_ _ _ _ _ _ _ _ _ _ _ _ _ _ _ _ _ _ _ _ _ _ _ _ _ _ _ _ _ _ _ _ _ _ _ _ _ _ _ _ _ _ _ _ _ _ _ _ _ _ _ _ _ _ _ _ _ _ _ _ _ _ _ _ _ _ _ _ _ _ _
app/acapy_ledger_facade.py:131: in create_pub_did
    await wallet_facade.assign_pub_did(aries_controller, did_object.did)
app/acapy_wallet_facade.py:49: in assign_pub_did
    assign_pub_did_response = await controller.wallet.set_public_did(did=did)
../.venv-fastapi/lib/python3.8/site-packages/aries_cloudcontroller/api/wallet.py:76: in set_public_did
    return await self.__set_public_did(
../.venv-fastapi/lib/python3.8/site-packages/uplink/clients/io/asyncio_strategy.py:38: in execute
    response = yield from executable.execute()
../.venv-fastapi/lib/python3.8/site-packages/uplink/clients/io/asyncio_strategy.py:20: in invoke
    response = yield from callback.on_failure(type(error), error, tb)
../.venv-fastapi/lib/python3.8/site-packages/uplink/clients/io/asyncio_strategy.py:20: in invoke
    response = yield from callback.on_failure(type(error), error, tb)
../.venv-fastapi/lib/python3.8/site-packages/uplink/clients/io/asyncio_strategy.py:20: in invoke
    response = yield from callback.on_failure(type(error), error, tb)
../.venv-fastapi/lib/python3.8/site-packages/uplink/clients/io/execution.py:108: in on_failure
    return self._io.fail(exc_type, exc_val, exc_tb)
../.venv-fastapi/lib/python3.8/site-packages/uplink/clients/io/execution.py:128: in fail
    return self._io.fail(exc_type, exc_val, exc_tb)
../.venv-fastapi/lib/python3.8/site-packages/uplink/clients/io/interfaces.py:303: in fail
    compat.reraise(exc_type, exc_val, exc_tb)
../.venv-fastapi/lib/python3.8/site-packages/six.py:703: in reraise
    raise value
../.venv-fastapi/lib/python3.8/site-packages/uplink/clients/io/asyncio_strategy.py:17: in invoke
    response = yield from func(*args, **kwargs)
../.venv-fastapi/lib/python3.8/site-packages/uplink/hooks.py:109: in handle_exception
    compat.reraise(exc_type, exc_val, exc_tb)
../.venv-fastapi/lib/python3.8/site-packages/six.py:703: in reraise
    raise value
../.venv-fastapi/lib/python3.8/site-packages/uplink/clients/io/asyncio_strategy.py:17: in invoke
    response = yield from func(*args, **kwargs)
../.venv-fastapi/lib/python3.8/site-packages/uplink/hooks.py:109: in handle_exception
    compat.reraise(exc_type, exc_val, exc_tb)
../.venv-fastapi/lib/python3.8/site-packages/six.py:703: in reraise
    raise value
../.venv-fastapi/lib/python3.8/site-packages/uplink/clients/io/asyncio_strategy.py:17: in invoke
    response = yield from func(*args, **kwargs)
../.venv-fastapi/lib/python3.8/site-packages/uplink/clients/aiohttp_.py:135: in send
    response = yield from session.request(method, url, **extras)
../.venv-fastapi/lib/python3.8/site-packages/aiohttp/client.py:625: in _request
    resp.raise_for_status()
_ _ _ _ _ _ _ _ _ _ _ _ _ _ _ _ _ _ _ _ _ _ _ _ _ _ _ _ _ _ _ _ _ _ _ _ _ _ _ _ _ _ _ _ _ _ _ _ _ _ _ _ _ _ _ _ _ _ _ _ _ _ _ _ _ _ _ _ _ _ _

self = &lt;ClientResponse(http://localhost:3021/wallet/did/public?did=9GC5iTziMYGvos81dR5sXu) [400 Ledger rejected transaction r...utf-8', 'Content-Length': '218', 'Date': 'Tue, 12 Oct 2021 15:35:29 GMT', 'Server': 'Python/3.6 aiohttp/3.7.4.post0')&gt;


    def raise_for_status(self) -&gt; None:
        if 400 &lt;= self.status:
            # reason should always be not None for a started response
            assert self.reason is not None
            self.release()
&gt;           raise ClientResponseError(
                self.request_info,
                self.history,
                status=self.status,
                message=self.reason,
                headers=self.headers,
            )
E           aiohttp.client_exceptions.ClientResponseError: 400, message="Ledger rejected transaction request: client request invalid: InvalidClientTaaAcceptanceError('9GC5iTziMYGvos81dR5sXu', 1634052926714036367, 'Txn Author Agreement acceptance is required for ledger with id 1', 201).", url=URL('http://localhost:3021/wallet/did/public?did=9GC5iTziMYGvos81dR5sXu')

../.venv-fastapi/lib/python3.8/site-packages/aiohttp/client_reqrep.py:1000: ClientResponseError</failure></testcase><testcase classname="app.tests.admin.governance.credential_definitions.test_credential_definitions" name="test_get_credential_definitions_via_web" time="5.785"><failure message="aiohttp.client_exceptions.ClientResponseError: 400, message=&quot;Ledger rejected transaction request: client request invalid: InvalidClientTaaAcceptanceError('SahRWFh6ypsoNmVYJYE9GM', 1634052932712115010, 'Txn Author Agreement acceptance is required for ledger with id 1', 201).&quot;, url=URL('http://localhost:3021/wallet/did/public?did=SahRWFh6ypsoNmVYJYE9GM')">setup_local_env = None, yoma_agent_mock = &lt;aries_cloudcontroller.acapy_client.AcaPyClient object at 0x7fe6a75d1580&gt;
async_client = &lt;httpx.AsyncClient object at 0x7fe6a766e370&gt;

    @pytest.mark.asyncio
    async def test_get_credential_definitions_via_web(
        setup_local_env, yoma_agent_mock, async_client
    ):
        # given
        definition = SchemaDefinition(name="x", version="0.1", attributes=["average"])

&gt;       public_did = await create_public_did(yoma_agent_mock)

app/tests/admin/governance/credential_definitions/test_credential_definitions.py:153:
_ _ _ _ _ _ _ _ _ _ _ _ _ _ _ _ _ _ _ _ _ _ _ _ _ _ _ _ _ _ _ _ _ _ _ _ _ _ _ _ _ _ _ _ _ _ _ _ _ _ _ _ _ _ _ _ _ _ _ _ _ _ _ _ _ _ _ _ _ _ _
app/acapy_ledger_facade.py:131: in create_pub_did
    await wallet_facade.assign_pub_did(aries_controller, did_object.did)
app/acapy_wallet_facade.py:49: in assign_pub_did
    assign_pub_did_response = await controller.wallet.set_public_did(did=did)
../.venv-fastapi/lib/python3.8/site-packages/aries_cloudcontroller/api/wallet.py:76: in set_public_did
    return await self.__set_public_did(
../.venv-fastapi/lib/python3.8/site-packages/uplink/clients/io/asyncio_strategy.py:38: in execute
    response = yield from executable.execute()
../.venv-fastapi/lib/python3.8/site-packages/uplink/clients/io/asyncio_strategy.py:20: in invoke
    response = yield from callback.on_failure(type(error), error, tb)
../.venv-fastapi/lib/python3.8/site-packages/uplink/clients/io/asyncio_strategy.py:20: in invoke
    response = yield from callback.on_failure(type(error), error, tb)
../.venv-fastapi/lib/python3.8/site-packages/uplink/clients/io/asyncio_strategy.py:20: in invoke
    response = yield from callback.on_failure(type(error), error, tb)
../.venv-fastapi/lib/python3.8/site-packages/uplink/clients/io/execution.py:108: in on_failure
    return self._io.fail(exc_type, exc_val, exc_tb)
../.venv-fastapi/lib/python3.8/site-packages/uplink/clients/io/execution.py:128: in fail
    return self._io.fail(exc_type, exc_val, exc_tb)
../.venv-fastapi/lib/python3.8/site-packages/uplink/clients/io/interfaces.py:303: in fail
    compat.reraise(exc_type, exc_val, exc_tb)
../.venv-fastapi/lib/python3.8/site-packages/six.py:703: in reraise
    raise value
../.venv-fastapi/lib/python3.8/site-packages/uplink/clients/io/asyncio_strategy.py:17: in invoke
    response = yield from func(*args, **kwargs)
../.venv-fastapi/lib/python3.8/site-packages/uplink/hooks.py:109: in handle_exception
    compat.reraise(exc_type, exc_val, exc_tb)
../.venv-fastapi/lib/python3.8/site-packages/six.py:703: in reraise
    raise value
../.venv-fastapi/lib/python3.8/site-packages/uplink/clients/io/asyncio_strategy.py:17: in invoke
    response = yield from func(*args, **kwargs)
../.venv-fastapi/lib/python3.8/site-packages/uplink/hooks.py:109: in handle_exception
    compat.reraise(exc_type, exc_val, exc_tb)
../.venv-fastapi/lib/python3.8/site-packages/six.py:703: in reraise
    raise value
../.venv-fastapi/lib/python3.8/site-packages/uplink/clients/io/asyncio_strategy.py:17: in invoke
    response = yield from func(*args, **kwargs)
../.venv-fastapi/lib/python3.8/site-packages/uplink/clients/aiohttp_.py:135: in send
    response = yield from session.request(method, url, **extras)
../.venv-fastapi/lib/python3.8/site-packages/aiohttp/client.py:625: in _request
    resp.raise_for_status()
_ _ _ _ _ _ _ _ _ _ _ _ _ _ _ _ _ _ _ _ _ _ _ _ _ _ _ _ _ _ _ _ _ _ _ _ _ _ _ _ _ _ _ _ _ _ _ _ _ _ _ _ _ _ _ _ _ _ _ _ _ _ _ _ _ _ _ _ _ _ _

self = &lt;ClientResponse(http://localhost:3021/wallet/did/public?did=SahRWFh6ypsoNmVYJYE9GM) [400 Ledger rejected transaction r...utf-8', 'Content-Length': '218', 'Date': 'Tue, 12 Oct 2021 15:35:35 GMT', 'Server': 'Python/3.6 aiohttp/3.7.4.post0')&gt;


    def raise_for_status(self) -&gt; None:
        if 400 &lt;= self.status:
            # reason should always be not None for a started response
            assert self.reason is not None
            self.release()
&gt;           raise ClientResponseError(
                self.request_info,
                self.history,
                status=self.status,
                message=self.reason,
                headers=self.headers,
            )
E           aiohttp.client_exceptions.ClientResponseError: 400, message="Ledger rejected transaction request: client request invalid: InvalidClientTaaAcceptanceError('SahRWFh6ypsoNmVYJYE9GM', 1634052932712115010, 'Txn Author Agreement acceptance is required for ledger with id 1', 201).", url=URL('http://localhost:3021/wallet/did/public?did=SahRWFh6ypsoNmVYJYE9GM')

../.venv-fastapi/lib/python3.8/site-packages/aiohttp/client_reqrep.py:1000: ClientResponseError</failure></testcase><testcase classname="app.tests.admin.governance.credential_definitions.test_credential_definitions" name="test_get_credential_definition" time="5.682"><failure message="aiohttp.client_exceptions.ClientResponseError: 400, message=&quot;Ledger rejected transaction request: client request invalid: InvalidClientTaaAcceptanceError('rSdTm76sVqFydf83Qc1tP', 1634052938708547249, 'Txn Author Agreement acceptance is required for ledger with id 1', 201).&quot;, url=URL('http://localhost:3021/wallet/did/public?did=rSdTm76sVqFydf83Qc1tP')">setup_local_env = None, yoma_agent_mock = &lt;aries_cloudcontroller.acapy_client.AcaPyClient object at 0x7fe6a74d1850&gt;

    @pytest.mark.asyncio
    async def test_get_credential_definition(setup_local_env, yoma_agent_mock):
        # given
        definition1 = SchemaDefinition(name="x", version="0.1", attributes=["average"])

&gt;       await create_public_did(yoma_agent_mock)

app/tests/admin/governance/credential_definitions/test_credential_definitions.py:187:
_ _ _ _ _ _ _ _ _ _ _ _ _ _ _ _ _ _ _ _ _ _ _ _ _ _ _ _ _ _ _ _ _ _ _ _ _ _ _ _ _ _ _ _ _ _ _ _ _ _ _ _ _ _ _ _ _ _ _ _ _ _ _ _ _ _ _ _ _ _ _
app/acapy_ledger_facade.py:131: in create_pub_did
    await wallet_facade.assign_pub_did(aries_controller, did_object.did)
app/acapy_wallet_facade.py:49: in assign_pub_did
    assign_pub_did_response = await controller.wallet.set_public_did(did=did)
../.venv-fastapi/lib/python3.8/site-packages/aries_cloudcontroller/api/wallet.py:76: in set_public_did
    return await self.__set_public_did(
../.venv-fastapi/lib/python3.8/site-packages/uplink/clients/io/asyncio_strategy.py:38: in execute
    response = yield from executable.execute()
../.venv-fastapi/lib/python3.8/site-packages/uplink/clients/io/asyncio_strategy.py:20: in invoke
    response = yield from callback.on_failure(type(error), error, tb)
../.venv-fastapi/lib/python3.8/site-packages/uplink/clients/io/asyncio_strategy.py:20: in invoke
    response = yield from callback.on_failure(type(error), error, tb)
../.venv-fastapi/lib/python3.8/site-packages/uplink/clients/io/asyncio_strategy.py:20: in invoke
    response = yield from callback.on_failure(type(error), error, tb)
../.venv-fastapi/lib/python3.8/site-packages/uplink/clients/io/execution.py:108: in on_failure
    return self._io.fail(exc_type, exc_val, exc_tb)
../.venv-fastapi/lib/python3.8/site-packages/uplink/clients/io/execution.py:128: in fail
    return self._io.fail(exc_type, exc_val, exc_tb)
../.venv-fastapi/lib/python3.8/site-packages/uplink/clients/io/interfaces.py:303: in fail
    compat.reraise(exc_type, exc_val, exc_tb)
../.venv-fastapi/lib/python3.8/site-packages/six.py:703: in reraise
    raise value
../.venv-fastapi/lib/python3.8/site-packages/uplink/clients/io/asyncio_strategy.py:17: in invoke
    response = yield from func(*args, **kwargs)
../.venv-fastapi/lib/python3.8/site-packages/uplink/hooks.py:109: in handle_exception
    compat.reraise(exc_type, exc_val, exc_tb)
../.venv-fastapi/lib/python3.8/site-packages/six.py:703: in reraise
    raise value
../.venv-fastapi/lib/python3.8/site-packages/uplink/clients/io/asyncio_strategy.py:17: in invoke
    response = yield from func(*args, **kwargs)
../.venv-fastapi/lib/python3.8/site-packages/uplink/hooks.py:109: in handle_exception
    compat.reraise(exc_type, exc_val, exc_tb)
../.venv-fastapi/lib/python3.8/site-packages/six.py:703: in reraise
    raise value
../.venv-fastapi/lib/python3.8/site-packages/uplink/clients/io/asyncio_strategy.py:17: in invoke
    response = yield from func(*args, **kwargs)
../.venv-fastapi/lib/python3.8/site-packages/uplink/clients/aiohttp_.py:135: in send
    response = yield from session.request(method, url, **extras)
../.venv-fastapi/lib/python3.8/site-packages/aiohttp/client.py:625: in _request
    resp.raise_for_status()
_ _ _ _ _ _ _ _ _ _ _ _ _ _ _ _ _ _ _ _ _ _ _ _ _ _ _ _ _ _ _ _ _ _ _ _ _ _ _ _ _ _ _ _ _ _ _ _ _ _ _ _ _ _ _ _ _ _ _ _ _ _ _ _ _ _ _ _ _ _ _

self = &lt;ClientResponse(http://localhost:3021/wallet/did/public?did=rSdTm76sVqFydf83Qc1tP) [400 Ledger rejected transaction re...utf-8', 'Content-Length': '217', 'Date': 'Tue, 12 Oct 2021 15:35:41 GMT', 'Server': 'Python/3.6 aiohttp/3.7.4.post0')&gt;


    def raise_for_status(self) -&gt; None:
        if 400 &lt;= self.status:
            # reason should always be not None for a started response
            assert self.reason is not None
            self.release()
&gt;           raise ClientResponseError(
                self.request_info,
                self.history,
                status=self.status,
                message=self.reason,
                headers=self.headers,
            )
E           aiohttp.client_exceptions.ClientResponseError: 400, message="Ledger rejected transaction request: client request invalid: InvalidClientTaaAcceptanceError('rSdTm76sVqFydf83Qc1tP', 1634052938708547249, 'Txn Author Agreement acceptance is required for ledger with id 1', 201).", url=URL('http://localhost:3021/wallet/did/public?did=rSdTm76sVqFydf83Qc1tP')

../.venv-fastapi/lib/python3.8/site-packages/aiohttp/client_reqrep.py:1000: ClientResponseError</failure></testcase><testcase classname="app.tests.admin.governance.credential_definitions.test_credential_definitions" name="test_get_credential_definition_via_web" time="5.744"><failure message="aiohttp.client_exceptions.ClientResponseError: 400, message=&quot;Ledger rejected transaction request: client request invalid: InvalidClientTaaAcceptanceError('Tgc5ZQBTCLxDsB5dKMs6rK', 1634052944825345048, 'Txn Author Agreement acceptance is required for ledger with id 1', 201).&quot;, url=URL('http://localhost:3021/wallet/did/public?did=Tgc5ZQBTCLxDsB5dKMs6rK')">setup_local_env = None, yoma_agent_mock = &lt;aries_cloudcontroller.acapy_client.AcaPyClient object at 0x7fe6a76e0fd0&gt;
async_client = &lt;httpx.AsyncClient object at 0x7fe6ac1a2f10&gt;

    @pytest.mark.asyncio
    async def test_get_credential_definition_via_web(
        setup_local_env, yoma_agent_mock, async_client
    ):
        # given
        definition1 = SchemaDefinition(name="x", version="0.1", attributes=["average"])
&gt;       await create_public_did(yoma_agent_mock)

app/tests/admin/governance/credential_definitions/test_credential_definitions.py:223:
_ _ _ _ _ _ _ _ _ _ _ _ _ _ _ _ _ _ _ _ _ _ _ _ _ _ _ _ _ _ _ _ _ _ _ _ _ _ _ _ _ _ _ _ _ _ _ _ _ _ _ _ _ _ _ _ _ _ _ _ _ _ _ _ _ _ _ _ _ _ _
app/acapy_ledger_facade.py:131: in create_pub_did
    await wallet_facade.assign_pub_did(aries_controller, did_object.did)
app/acapy_wallet_facade.py:49: in assign_pub_did
    assign_pub_did_response = await controller.wallet.set_public_did(did=did)
../.venv-fastapi/lib/python3.8/site-packages/aries_cloudcontroller/api/wallet.py:76: in set_public_did
    return await self.__set_public_did(
../.venv-fastapi/lib/python3.8/site-packages/uplink/clients/io/asyncio_strategy.py:38: in execute
    response = yield from executable.execute()
../.venv-fastapi/lib/python3.8/site-packages/uplink/clients/io/asyncio_strategy.py:20: in invoke
    response = yield from callback.on_failure(type(error), error, tb)
../.venv-fastapi/lib/python3.8/site-packages/uplink/clients/io/asyncio_strategy.py:20: in invoke
    response = yield from callback.on_failure(type(error), error, tb)
../.venv-fastapi/lib/python3.8/site-packages/uplink/clients/io/asyncio_strategy.py:20: in invoke
    response = yield from callback.on_failure(type(error), error, tb)
../.venv-fastapi/lib/python3.8/site-packages/uplink/clients/io/execution.py:108: in on_failure
    return self._io.fail(exc_type, exc_val, exc_tb)
../.venv-fastapi/lib/python3.8/site-packages/uplink/clients/io/execution.py:128: in fail
    return self._io.fail(exc_type, exc_val, exc_tb)
../.venv-fastapi/lib/python3.8/site-packages/uplink/clients/io/interfaces.py:303: in fail
    compat.reraise(exc_type, exc_val, exc_tb)
../.venv-fastapi/lib/python3.8/site-packages/six.py:703: in reraise
    raise value
../.venv-fastapi/lib/python3.8/site-packages/uplink/clients/io/asyncio_strategy.py:17: in invoke
    response = yield from func(*args, **kwargs)
../.venv-fastapi/lib/python3.8/site-packages/uplink/hooks.py:109: in handle_exception
    compat.reraise(exc_type, exc_val, exc_tb)
../.venv-fastapi/lib/python3.8/site-packages/six.py:703: in reraise
    raise value
../.venv-fastapi/lib/python3.8/site-packages/uplink/clients/io/asyncio_strategy.py:17: in invoke
    response = yield from func(*args, **kwargs)
../.venv-fastapi/lib/python3.8/site-packages/uplink/hooks.py:109: in handle_exception
    compat.reraise(exc_type, exc_val, exc_tb)
../.venv-fastapi/lib/python3.8/site-packages/six.py:703: in reraise
    raise value
../.venv-fastapi/lib/python3.8/site-packages/uplink/clients/io/asyncio_strategy.py:17: in invoke
    response = yield from func(*args, **kwargs)
../.venv-fastapi/lib/python3.8/site-packages/uplink/clients/aiohttp_.py:135: in send
    response = yield from session.request(method, url, **extras)
../.venv-fastapi/lib/python3.8/site-packages/aiohttp/client.py:625: in _request
    resp.raise_for_status()
_ _ _ _ _ _ _ _ _ _ _ _ _ _ _ _ _ _ _ _ _ _ _ _ _ _ _ _ _ _ _ _ _ _ _ _ _ _ _ _ _ _ _ _ _ _ _ _ _ _ _ _ _ _ _ _ _ _ _ _ _ _ _ _ _ _ _ _ _ _ _

self = &lt;ClientResponse(http://localhost:3021/wallet/did/public?did=Tgc5ZQBTCLxDsB5dKMs6rK) [400 Ledger rejected transaction r...utf-8', 'Content-Length': '218', 'Date': 'Tue, 12 Oct 2021 15:35:47 GMT', 'Server': 'Python/3.6 aiohttp/3.7.4.post0')&gt;


    def raise_for_status(self) -&gt; None:
        if 400 &lt;= self.status:
            # reason should always be not None for a started response
            assert self.reason is not None
            self.release()
&gt;           raise ClientResponseError(
                self.request_info,
                self.history,
                status=self.status,
                message=self.reason,
                headers=self.headers,
            )
E           aiohttp.client_exceptions.ClientResponseError: 400, message="Ledger rejected transaction request: client request invalid: InvalidClientTaaAcceptanceError('Tgc5ZQBTCLxDsB5dKMs6rK', 1634052944825345048, 'Txn Author Agreement acceptance is required for ledger with id 1', 201).", url=URL('http://localhost:3021/wallet/did/public?did=Tgc5ZQBTCLxDsB5dKMs6rK')

../.venv-fastapi/lib/python3.8/site-packages/aiohttp/client_reqrep.py:1000: ClientResponseError</failure></testcase><testcase classname="app.tests.admin.governance.dids.test_dids" name="test_get_trusted_registry" time="0.163" /><testcase classname="app.tests.admin.governance.dids.test_dids" name="test_get_trusted_partner" time="5.594"><failure message="KeyError: 'did_object'">async_client = &lt;httpx.AsyncClient object at 0x7fe6ac192550&gt;
yoma_agent_mock = &lt;aries_cloudcontroller.acapy_client.AcaPyClient object at 0x7fe6ac192670&gt;

    @pytest.mark.asyncio
    async def test_get_trusted_partner(async_client, yoma_agent_mock):

        # Create a public did
        did_response = await async_client.get(
            "/wallet/create-pub-did",
            headers={
                "x-api-key": "adminApiKey",
                "x-role": "yoma",
                **APPLICATION_JSON_CONTENT_TYPE,
            },
        )
        res_json = did_response.json()
&gt;       did_created = res_json["did_object"]["did"]
E       KeyError: 'did_object'

app/tests/admin/governance/dids/test_dids.py:41: KeyError</failure></testcase><testcase classname="app.tests.admin.governance.multitenantwallet.test_wallet_admin" name="test_get_subwallet_auth_token" time="5.034" /><testcase classname="app.tests.admin.governance.multitenantwallet.test_wallet_admin" name="test_get_subwallet" time="2.516" /><testcase classname="app.tests.admin.governance.multitenantwallet.test_wallet_admin" name="test_update_wallet" time="2.702" /><testcase classname="app.tests.admin.governance.multitenantwallet.test_wallet_admin" name="test_query_subwallet" time="2.592" /><testcase time="1.629" /></testsuite></testsuites>
=======
<?xml version="1.0" encoding="utf-8"?><testsuites><testsuite name="pytest" errors="0" failures="0" skipped="0" tests="2" time="25.402" timestamp="2021-10-03T20:06:30.894361" hostname="Macbook-Pro-Timo.local"><testcase classname="tests.test_messaging" name="test_send_trust_ping" time="25.350" /><testcase classname="tests.test_messaging" name="test_send_message" time="0.019" /></testsuite></testsuites>
>>>>>>> 4780579b
<|MERGE_RESOLUTION|>--- conflicted
+++ resolved
@@ -1,912 +1 @@
-<<<<<<< HEAD
-<?xml version="1.0" encoding="utf-8"?><testsuites><testsuite name="pytest" errors="4" failures="9" skipped="0" tests="67" time="134.578" timestamp="2021-10-12T15:33:57.824808" hostname="localhost"><testcase classname="trustregistry.tests.test_actor" name="test_get_actors" time="0.064" /><testcase classname="trustregistry.tests.test_actor" name="test_register_actor" time="0.053" /><testcase classname="trustregistry.tests.test_actor" name="test_update_actor" time="0.077" /><testcase classname="trustregistry.tests.test_actor" name="test_remove_schema" time="0.084" /><testcase classname="trustregistry.tests.test_crud" name="test_get_actors" time="0.012" /><testcase classname="trustregistry.tests.test_crud" name="test_create_actor" time="0.007" /><testcase classname="trustregistry.tests.test_crud" name="test_update_actor" time="0.016" /><testcase classname="trustregistry.tests.test_crud" name="test_delete_actor" time="0.008" /><testcase classname="trustregistry.tests.test_crud" name="test_get_schemas" time="0.004" /><testcase classname="trustregistry.tests.test_crud" name="test_create_schema" time="0.016" /><testcase classname="trustregistry.tests.test_crud" name="test_update_schema" time="0.011" /><testcase classname="trustregistry.tests.test_crud" name="test_delete_schema" time="0.011" /><testcase classname="trustregistry.tests.test_main" name="test_root" time="0.017" /><testcase classname="trustregistry.tests.test_main" name="test_registry" time="0.014" /><testcase classname="trustregistry.tests.test_models" name="test_actor" time="0.004" /><testcase classname="trustregistry.tests.test_models" name="test_schema" time="0.002" /><testcase classname="trustregistry.tests.test_schema" name="test_get_schemas" time="0.028" /><testcase classname="trustregistry.tests.test_schema" name="test_register_schema" time="0.087" /><testcase classname="trustregistry.tests.test_schema" name="test_update_schema" time="0.115" /><testcase classname="trustregistry.tests.test_schema" name="test_remove_schema" time="0.054" /><testcase classname="trustregistry.tests.test_schemas" name="test_actor" time="0.001" /><testcase classname="trustregistry.tests.test_schemas" name="test_schema" time="0.001" /><testcase classname="app.tests.test_acapy_ledger_facade" name="test_error_on_get_taa" time="0.010" /><testcase classname="app.tests.test_acapy_ledger_facade" name="test_error_on_accept_taa" time="0.007" /><testcase classname="app.tests.test_acapy_ledger_facade" name="test_error_on_get_did_endpoint" time="0.003" /><testcase classname="app.tests.test_acapy_wallet_facade" name="test_error_on_get_pub_did" time="0.022" /><testcase classname="app.tests.test_acapy_wallet_facade" name="test_error_on_assign_pub_did" time="0.015" /><testcase classname="app.tests.test_acapy_wallet_facade" name="test_error_on_create_pub_did" time="0.008" /><testcase classname="app.tests.test_connections" name="test_create_invite" time="6.151" /><testcase classname="app.tests.test_connections" name="test_accept_invite" time="5.826" /><testcase classname="app.tests.test_connections" name="test_get_connections" time="5.644" /><testcase classname="app.tests.test_connections" name="test_get_connection_by_id" time="5.545" /><testcase classname="app.tests.test_connections" name="test_delete_connection" time="5.580" /><testcase classname="app.tests.test_connections" name="test_bob_and_alice_connect" time="4.816"><error message="failed on setup with &quot;KeyError: 'did_object'&quot;">args = (), kwargs = {'async_client': &lt;httpx.AsyncClient object at 0x7fe6ac18e7c0&gt;}
-request = &lt;SubRequest 'async_client_bob' for &lt;Function test_bob_and_alice_connect&gt;&gt;
-setup = &lt;function pytest_fixture_setup.&lt;locals&gt;.wrapper.&lt;locals&gt;.setup at 0x7fe6ac237ca0&gt;
-finalizer = &lt;function pytest_fixture_setup.&lt;locals&gt;.wrapper.&lt;locals&gt;.finalizer at 0x7fe6ac237940&gt;
-
-    def wrapper(*args, **kwargs):
-        loop = fixture_stripper.get_and_strip_from(
-            FixtureStripper.EVENT_LOOP, kwargs
-        )
-        request = fixture_stripper.get_and_strip_from(
-            FixtureStripper.REQUEST, kwargs
-        )
-
-        gen_obj = generator(*args, **kwargs)
-
-        async def setup():
-            res = await gen_obj.__anext__()
-            return res
-
-        def finalizer():
-            """Yield again, to finalize."""
-
-            async def async_finalizer():
-                try:
-                    await gen_obj.__anext__()
-                except StopAsyncIteration:
-                    pass
-                else:
-                    msg = "Async generator fixture didn't stop."
-                    msg += "Yield only once."
-                    raise ValueError(msg)
-
-            loop.run_until_complete(async_finalizer())
-
-        request.addfinalizer(finalizer)
-&gt;       return loop.run_until_complete(setup())
-
-../.venv-fastapi/lib/python3.8/site-packages/pytest_asyncio/plugin.py:142:
-_ _ _ _ _ _ _ _ _ _ _ _ _ _ _ _ _ _ _ _ _ _ _ _ _ _ _ _ _ _ _ _ _ _ _ _ _ _ _ _ _ _ _ _ _ _ _ _ _ _ _ _ _ _ _ _ _ _ _ _ _ _ _ _ _ _ _ _ _ _ _
-/usr/lib/python3.8/asyncio/base_events.py:616: in run_until_complete
-    return future.result()
-../.venv-fastapi/lib/python3.8/site-packages/pytest_asyncio/plugin.py:123: in setup
-    res = await gen_obj.__anext__()
-app/tests/conftest.py:109: in async_client_bob
-    async with agent_client(async_client, "bob") as client:
-app/tests/conftest.py:135: in agent_client
-    agent = await async_next(create_wallet(async_client, name))
-app/tests/test_dependencies.py:78: in async_next
-    async for item in param:
-_ _ _ _ _ _ _ _ _ _ _ _ _ _ _ _ _ _ _ _ _ _ _ _ _ _ _ _ _ _ _ _ _ _ _ _ _ _ _ _ _ _ _ _ _ _ _ _ _ _ _ _ _ _ _ _ _ _ _ _ _ _ _ _ _ _ _ _ _ _ _
-
-async_client = &lt;httpx.AsyncClient object at 0x7fe6ac18e7c0&gt;, key = 'bob'
-
-    async def create_wallet(async_client, key):
-        def create_wallet_payload(key):
-            return {
-                "image_url": "https://aries.ca/images/sample.png",
-                "label": f"{key}{get_random_string(3)}",
-                "wallet_key": "MySecretKey1234",
-                "wallet_name": f"{key}{get_random_string(3)}",
-            }
-
-        wallet_payload = create_wallet_payload(key)
-
-        wallet = (
-            await async_client.post(
-                "/admin/wallet-multitenant" + "/create-wallet",
-                headers=DEFAULT_HEADERS,
-                data=json.dumps(wallet_payload),
-            )
-        ).json()
-
-        local_did = (
-            await async_client.get(
-                "/wallet/create-local-did",
-                headers={**DEFAULT_HEADERS, "x-auth": f"Bearer {wallet['token']}"},
-            )
-        ).json()
-        public_did = (
-            await async_client.get(
-                "/wallet/create-pub-did",
-                headers={**DEFAULT_HEADERS, "x-auth": f"Bearer {wallet['token']}"},
-            )
-        ).json()
-        yield AgentEntity(
-            headers={**DEFAULT_HEADERS, "x-auth": f'Bearer {wallet["token"]}'},
-            did=local_did["result"]["did"],
-&gt;           pub_did=public_did["did_object"]["did"],
-            verkey=local_did["result"]["verkey"],
-            token=wallet["token"],
-        )
-E       KeyError: 'did_object'
-
-app/tests/conftest.py:187: KeyError</error></testcase><testcase classname="app.tests.test_connections" name="test_bob_has_agent" time="5.759"><error message="failed on setup with &quot;KeyError: 'did_object'&quot;">args = (), kwargs = {'async_client': &lt;httpx.AsyncClient object at 0x7fe6a77460d0&gt;}
-request = &lt;SubRequest 'async_client_bob' for &lt;Function test_bob_has_agent&gt;&gt;
-setup = &lt;function pytest_fixture_setup.&lt;locals&gt;.wrapper.&lt;locals&gt;.setup at 0x7fe6ac21d0d0&gt;
-finalizer = &lt;function pytest_fixture_setup.&lt;locals&gt;.wrapper.&lt;locals&gt;.finalizer at 0x7fe6ac21d790&gt;
-
-    def wrapper(*args, **kwargs):
-        loop = fixture_stripper.get_and_strip_from(
-            FixtureStripper.EVENT_LOOP, kwargs
-        )
-        request = fixture_stripper.get_and_strip_from(
-            FixtureStripper.REQUEST, kwargs
-        )
-
-        gen_obj = generator(*args, **kwargs)
-
-        async def setup():
-            res = await gen_obj.__anext__()
-            return res
-
-        def finalizer():
-            """Yield again, to finalize."""
-
-            async def async_finalizer():
-                try:
-                    await gen_obj.__anext__()
-                except StopAsyncIteration:
-                    pass
-                else:
-                    msg = "Async generator fixture didn't stop."
-                    msg += "Yield only once."
-                    raise ValueError(msg)
-
-            loop.run_until_complete(async_finalizer())
-
-        request.addfinalizer(finalizer)
-&gt;       return loop.run_until_complete(setup())
-
-../.venv-fastapi/lib/python3.8/site-packages/pytest_asyncio/plugin.py:142:
-_ _ _ _ _ _ _ _ _ _ _ _ _ _ _ _ _ _ _ _ _ _ _ _ _ _ _ _ _ _ _ _ _ _ _ _ _ _ _ _ _ _ _ _ _ _ _ _ _ _ _ _ _ _ _ _ _ _ _ _ _ _ _ _ _ _ _ _ _ _ _
-/usr/lib/python3.8/asyncio/base_events.py:616: in run_until_complete
-    return future.result()
-../.venv-fastapi/lib/python3.8/site-packages/pytest_asyncio/plugin.py:123: in setup
-    res = await gen_obj.__anext__()
-app/tests/conftest.py:109: in async_client_bob
-    async with agent_client(async_client, "bob") as client:
-app/tests/conftest.py:135: in agent_client
-    agent = await async_next(create_wallet(async_client, name))
-app/tests/test_dependencies.py:78: in async_next
-    async for item in param:
-_ _ _ _ _ _ _ _ _ _ _ _ _ _ _ _ _ _ _ _ _ _ _ _ _ _ _ _ _ _ _ _ _ _ _ _ _ _ _ _ _ _ _ _ _ _ _ _ _ _ _ _ _ _ _ _ _ _ _ _ _ _ _ _ _ _ _ _ _ _ _
-
-async_client = &lt;httpx.AsyncClient object at 0x7fe6a77460d0&gt;, key = 'bob'
-
-    async def create_wallet(async_client, key):
-        def create_wallet_payload(key):
-            return {
-                "image_url": "https://aries.ca/images/sample.png",
-                "label": f"{key}{get_random_string(3)}",
-                "wallet_key": "MySecretKey1234",
-                "wallet_name": f"{key}{get_random_string(3)}",
-            }
-
-        wallet_payload = create_wallet_payload(key)
-
-        wallet = (
-            await async_client.post(
-                "/admin/wallet-multitenant" + "/create-wallet",
-                headers=DEFAULT_HEADERS,
-                data=json.dumps(wallet_payload),
-            )
-        ).json()
-
-        local_did = (
-            await async_client.get(
-                "/wallet/create-local-did",
-                headers={**DEFAULT_HEADERS, "x-auth": f"Bearer {wallet['token']}"},
-            )
-        ).json()
-        public_did = (
-            await async_client.get(
-                "/wallet/create-pub-did",
-                headers={**DEFAULT_HEADERS, "x-auth": f"Bearer {wallet['token']}"},
-            )
-        ).json()
-        yield AgentEntity(
-            headers={**DEFAULT_HEADERS, "x-auth": f'Bearer {wallet["token"]}'},
-            did=local_did["result"]["did"],
-&gt;           pub_did=public_did["did_object"]["did"],
-            verkey=local_did["result"]["verkey"],
-            token=wallet["token"],
-        )
-E       KeyError: 'did_object'
-
-app/tests/conftest.py:187: KeyError</error></testcase><testcase classname="app.tests.test_connections" name="test_create_invite_oob" time="5.815" /><testcase classname="app.tests.test_connections" name="test_accept_invite_oob" time="5.241" /><testcase classname="app.tests.test_connections" name="test_oob_connect_via_pubdid" time="8.235"><failure message="aiohttp.client_exceptions.ClientResponseError: 400, message=&quot;Ledger rejected transaction request: client request invalid: InvalidClientTaaAcceptanceError('EE5od5AMT9AmRQyZK8P6Mz', 1634052895026591153, 'Txn Author Agreement acceptance is required for ledger with id 1', 201).&quot;, url=URL('http://localhost:4021/wallet/did/public?did=EE5od5AMT9AmRQyZK8P6Mz')">async_client = &lt;httpx.AsyncClient object at 0x7fe6ac33b6a0&gt;
-create_wallets_mock = ({'created_at': '2021-10-12T15:34:51.231112+00:00', 'key_management_mode': 'managed', 'settings': {'default_label': 'Y...e.png', 'wallet.dispatch_type': 'base', 'wallet.id': '3fff3dd6-250e-42d3-8a7c-5d8c6444788c', ...}, 'state': None, ...})
-
-    @pytest.mark.asyncio
-    async def test_oob_connect_via_pubdid(async_client, create_wallets_mock):
-        yoda_token, yoda_wallet_id, han_token, han_wallet_id = await token_responses(
-            async_client, create_wallets_mock
-        )
-
-        async with asynccontextmanager(dependencies.member_agent)(
-            x_auth=f"Bearer {yoda_token}"
-        ) as member_agent:
-            # CReate a new public DID and write it to ledger
-&gt;           pub_did_yoda_res = (await create_pub_did(member_agent)).dict()
-
-app/tests/test_connections.py:431:
-_ _ _ _ _ _ _ _ _ _ _ _ _ _ _ _ _ _ _ _ _ _ _ _ _ _ _ _ _ _ _ _ _ _ _ _ _ _ _ _ _ _ _ _ _ _ _ _ _ _ _ _ _ _ _ _ _ _ _ _ _ _ _ _ _ _ _ _ _ _ _
-app/acapy_ledger_facade.py:131: in create_pub_did
-    await wallet_facade.assign_pub_did(aries_controller, did_object.did)
-app/acapy_wallet_facade.py:49: in assign_pub_did
-    assign_pub_did_response = await controller.wallet.set_public_did(did=did)
-../.venv-fastapi/lib/python3.8/site-packages/aries_cloudcontroller/api/wallet.py:76: in set_public_did
-    return await self.__set_public_did(
-../.venv-fastapi/lib/python3.8/site-packages/uplink/clients/io/asyncio_strategy.py:38: in execute
-    response = yield from executable.execute()
-../.venv-fastapi/lib/python3.8/site-packages/uplink/clients/io/asyncio_strategy.py:20: in invoke
-    response = yield from callback.on_failure(type(error), error, tb)
-../.venv-fastapi/lib/python3.8/site-packages/uplink/clients/io/asyncio_strategy.py:20: in invoke
-    response = yield from callback.on_failure(type(error), error, tb)
-../.venv-fastapi/lib/python3.8/site-packages/uplink/clients/io/asyncio_strategy.py:20: in invoke
-    response = yield from callback.on_failure(type(error), error, tb)
-../.venv-fastapi/lib/python3.8/site-packages/uplink/clients/io/execution.py:108: in on_failure
-    return self._io.fail(exc_type, exc_val, exc_tb)
-../.venv-fastapi/lib/python3.8/site-packages/uplink/clients/io/execution.py:128: in fail
-    return self._io.fail(exc_type, exc_val, exc_tb)
-../.venv-fastapi/lib/python3.8/site-packages/uplink/clients/io/interfaces.py:303: in fail
-    compat.reraise(exc_type, exc_val, exc_tb)
-../.venv-fastapi/lib/python3.8/site-packages/six.py:703: in reraise
-    raise value
-../.venv-fastapi/lib/python3.8/site-packages/uplink/clients/io/asyncio_strategy.py:17: in invoke
-    response = yield from func(*args, **kwargs)
-../.venv-fastapi/lib/python3.8/site-packages/uplink/hooks.py:109: in handle_exception
-    compat.reraise(exc_type, exc_val, exc_tb)
-../.venv-fastapi/lib/python3.8/site-packages/six.py:703: in reraise
-    raise value
-../.venv-fastapi/lib/python3.8/site-packages/uplink/clients/io/asyncio_strategy.py:17: in invoke
-    response = yield from func(*args, **kwargs)
-../.venv-fastapi/lib/python3.8/site-packages/uplink/hooks.py:109: in handle_exception
-    compat.reraise(exc_type, exc_val, exc_tb)
-../.venv-fastapi/lib/python3.8/site-packages/six.py:703: in reraise
-    raise value
-../.venv-fastapi/lib/python3.8/site-packages/uplink/clients/io/asyncio_strategy.py:17: in invoke
-    response = yield from func(*args, **kwargs)
-../.venv-fastapi/lib/python3.8/site-packages/uplink/clients/aiohttp_.py:135: in send
-    response = yield from session.request(method, url, **extras)
-../.venv-fastapi/lib/python3.8/site-packages/aiohttp/client.py:625: in _request
-    resp.raise_for_status()
-_ _ _ _ _ _ _ _ _ _ _ _ _ _ _ _ _ _ _ _ _ _ _ _ _ _ _ _ _ _ _ _ _ _ _ _ _ _ _ _ _ _ _ _ _ _ _ _ _ _ _ _ _ _ _ _ _ _ _ _ _ _ _ _ _ _ _ _ _ _ _
-
-self = &lt;ClientResponse(http://localhost:4021/wallet/did/public?did=EE5od5AMT9AmRQyZK8P6Mz) [400 Ledger rejected transaction r...utf-8', 'Content-Length': '218', 'Date': 'Tue, 12 Oct 2021 15:34:57 GMT', 'Server': 'Python/3.6 aiohttp/3.7.4.post0')&gt;
-
-
-    def raise_for_status(self) -&gt; None:
-        if 400 &lt;= self.status:
-            # reason should always be not None for a started response
-            assert self.reason is not None
-            self.release()
-&gt;           raise ClientResponseError(
-                self.request_info,
-                self.history,
-                status=self.status,
-                message=self.reason,
-                headers=self.headers,
-            )
-E           aiohttp.client_exceptions.ClientResponseError: 400, message="Ledger rejected transaction request: client request invalid: InvalidClientTaaAcceptanceError('EE5od5AMT9AmRQyZK8P6Mz', 1634052895026591153, 'Txn Author Agreement acceptance is required for ledger with id 1', 201).", url=URL('http://localhost:4021/wallet/did/public?did=EE5od5AMT9AmRQyZK8P6Mz')
-
-../.venv-fastapi/lib/python3.8/site-packages/aiohttp/client_reqrep.py:1000: ClientResponseError</failure></testcase><testcase classname="app.tests.test_dependencies" name="test_extract_token_from_bearer" time="0.004" /><testcase classname="app.tests.test_dependencies" name="test_yoma_agent" time="0.012" /><testcase classname="app.tests.test_dependencies" name="test_ecosystem_agent" time="0.011" /><testcase classname="app.tests.test_dependencies" name="test_member_agent" time="0.011" /><testcase classname="app.tests.test_dependencies" name="test_member_admin_agent" time="0.012" /><testcase classname="app.tests.test_dependencies" name="test_agent_selector[agent_selector-False-AcaPyClient]" time="0.033" /><testcase classname="app.tests.test_dependencies" name="test_agent_selector[admin_agent_selector-True-AcaPyClient]" time="0.029" /><testcase classname="app.tests.test_dependencies" name="test_web_ecosystem_or_member" time="0.084" /><testcase classname="app.tests.test_dependencies" name="test_ecosystem_admin_agent" time="0.011" /><testcase classname="app.tests.test_exception_handler" name="test_error_handler" time="0.027" /><testcase classname="app.tests.test_messaging" name="test_send_trust_ping" time="5.057"><error message="failed on setup with &quot;KeyError: 'did_object'&quot;">args = (), kwargs = {}, request = &lt;SubRequest 'async_client_bob_module_scope' for &lt;Function test_send_trust_ping&gt;&gt;
-setup = &lt;function pytest_fixture_setup.&lt;locals&gt;.wrapper.&lt;locals&gt;.setup at 0x7fe6ac053700&gt;
-finalizer = &lt;function pytest_fixture_setup.&lt;locals&gt;.wrapper.&lt;locals&gt;.finalizer at 0x7fe6ac053f70&gt;
-
-    def wrapper(*args, **kwargs):
-        loop = fixture_stripper.get_and_strip_from(
-            FixtureStripper.EVENT_LOOP, kwargs
-        )
-        request = fixture_stripper.get_and_strip_from(
-            FixtureStripper.REQUEST, kwargs
-        )
-
-        gen_obj = generator(*args, **kwargs)
-
-        async def setup():
-            res = await gen_obj.__anext__()
-            return res
-
-        def finalizer():
-            """Yield again, to finalize."""
-
-            async def async_finalizer():
-                try:
-                    await gen_obj.__anext__()
-                except StopAsyncIteration:
-                    pass
-                else:
-                    msg = "Async generator fixture didn't stop."
-                    msg += "Yield only once."
-                    raise ValueError(msg)
-
-            loop.run_until_complete(async_finalizer())
-
-        request.addfinalizer(finalizer)
-&gt;       return loop.run_until_complete(setup())
-
-../.venv-fastapi/lib/python3.8/site-packages/pytest_asyncio/plugin.py:142:
-_ _ _ _ _ _ _ _ _ _ _ _ _ _ _ _ _ _ _ _ _ _ _ _ _ _ _ _ _ _ _ _ _ _ _ _ _ _ _ _ _ _ _ _ _ _ _ _ _ _ _ _ _ _ _ _ _ _ _ _ _ _ _ _ _ _ _ _ _ _ _
-/usr/lib/python3.8/asyncio/base_events.py:616: in run_until_complete
-    return future.result()
-../.venv-fastapi/lib/python3.8/site-packages/pytest_asyncio/plugin.py:123: in setup
-    res = await gen_obj.__anext__()
-app/tests/conftest.py:116: in async_client_bob_module_scope
-    async with agent_client(async_client, "bob") as client:
-app/tests/conftest.py:135: in agent_client
-    agent = await async_next(create_wallet(async_client, name))
-app/tests/test_dependencies.py:78: in async_next
-    async for item in param:
-_ _ _ _ _ _ _ _ _ _ _ _ _ _ _ _ _ _ _ _ _ _ _ _ _ _ _ _ _ _ _ _ _ _ _ _ _ _ _ _ _ _ _ _ _ _ _ _ _ _ _ _ _ _ _ _ _ _ _ _ _ _ _ _ _ _ _ _ _ _ _
-
-async_client = &lt;httpx.AsyncClient object at 0x7fe6ac0f08e0&gt;, key = 'bob'
-
-    async def create_wallet(async_client, key):
-        def create_wallet_payload(key):
-            return {
-                "image_url": "https://aries.ca/images/sample.png",
-                "label": f"{key}{get_random_string(3)}",
-                "wallet_key": "MySecretKey1234",
-                "wallet_name": f"{key}{get_random_string(3)}",
-            }
-
-        wallet_payload = create_wallet_payload(key)
-
-        wallet = (
-            await async_client.post(
-                "/admin/wallet-multitenant" + "/create-wallet",
-                headers=DEFAULT_HEADERS,
-                data=json.dumps(wallet_payload),
-            )
-        ).json()
-
-        local_did = (
-            await async_client.get(
-                "/wallet/create-local-did",
-                headers={**DEFAULT_HEADERS, "x-auth": f"Bearer {wallet['token']}"},
-            )
-        ).json()
-        public_did = (
-            await async_client.get(
-                "/wallet/create-pub-did",
-                headers={**DEFAULT_HEADERS, "x-auth": f"Bearer {wallet['token']}"},
-            )
-        ).json()
-        yield AgentEntity(
-            headers={**DEFAULT_HEADERS, "x-auth": f'Bearer {wallet["token"]}'},
-            did=local_did["result"]["did"],
-&gt;           pub_did=public_did["did_object"]["did"],
-            verkey=local_did["result"]["verkey"],
-            token=wallet["token"],
-        )
-E       KeyError: 'did_object'
-
-app/tests/conftest.py:187: KeyError</error></testcase><testcase classname="app.tests.test_messaging" name="test_send_message" time="0.002"><error message="failed on setup with &quot;KeyError: 'did_object'&quot;">args = (), kwargs = {}, request = &lt;SubRequest 'async_client_bob_module_scope' for &lt;Function test_send_trust_ping&gt;&gt;
-setup = &lt;function pytest_fixture_setup.&lt;locals&gt;.wrapper.&lt;locals&gt;.setup at 0x7fe6ac053700&gt;
-finalizer = &lt;function pytest_fixture_setup.&lt;locals&gt;.wrapper.&lt;locals&gt;.finalizer at 0x7fe6ac053f70&gt;
-
-    def wrapper(*args, **kwargs):
-        loop = fixture_stripper.get_and_strip_from(
-            FixtureStripper.EVENT_LOOP, kwargs
-        )
-        request = fixture_stripper.get_and_strip_from(
-            FixtureStripper.REQUEST, kwargs
-        )
-
-        gen_obj = generator(*args, **kwargs)
-
-        async def setup():
-            res = await gen_obj.__anext__()
-            return res
-
-        def finalizer():
-            """Yield again, to finalize."""
-
-            async def async_finalizer():
-                try:
-                    await gen_obj.__anext__()
-                except StopAsyncIteration:
-                    pass
-                else:
-                    msg = "Async generator fixture didn't stop."
-                    msg += "Yield only once."
-                    raise ValueError(msg)
-
-            loop.run_until_complete(async_finalizer())
-
-        request.addfinalizer(finalizer)
-&gt;       return loop.run_until_complete(setup())
-
-../.venv-fastapi/lib/python3.8/site-packages/pytest_asyncio/plugin.py:142:
-_ _ _ _ _ _ _ _ _ _ _ _ _ _ _ _ _ _ _ _ _ _ _ _ _ _ _ _ _ _ _ _ _ _ _ _ _ _ _ _ _ _ _ _ _ _ _ _ _ _ _ _ _ _ _ _ _ _ _ _ _ _ _ _ _ _ _ _ _ _ _
-/usr/lib/python3.8/asyncio/base_events.py:616: in run_until_complete
-    return future.result()
-../.venv-fastapi/lib/python3.8/site-packages/pytest_asyncio/plugin.py:123: in setup
-    res = await gen_obj.__anext__()
-app/tests/conftest.py:116: in async_client_bob_module_scope
-    async with agent_client(async_client, "bob") as client:
-app/tests/conftest.py:135: in agent_client
-    agent = await async_next(create_wallet(async_client, name))
-app/tests/test_dependencies.py:78: in async_next
-    async for item in param:
-_ _ _ _ _ _ _ _ _ _ _ _ _ _ _ _ _ _ _ _ _ _ _ _ _ _ _ _ _ _ _ _ _ _ _ _ _ _ _ _ _ _ _ _ _ _ _ _ _ _ _ _ _ _ _ _ _ _ _ _ _ _ _ _ _ _ _ _ _ _ _
-
-async_client = &lt;httpx.AsyncClient object at 0x7fe6ac0f08e0&gt;, key = 'bob'
-
-    async def create_wallet(async_client, key):
-        def create_wallet_payload(key):
-            return {
-                "image_url": "https://aries.ca/images/sample.png",
-                "label": f"{key}{get_random_string(3)}",
-                "wallet_key": "MySecretKey1234",
-                "wallet_name": f"{key}{get_random_string(3)}",
-            }
-
-        wallet_payload = create_wallet_payload(key)
-
-        wallet = (
-            await async_client.post(
-                "/admin/wallet-multitenant" + "/create-wallet",
-                headers=DEFAULT_HEADERS,
-                data=json.dumps(wallet_payload),
-            )
-        ).json()
-
-        local_did = (
-            await async_client.get(
-                "/wallet/create-local-did",
-                headers={**DEFAULT_HEADERS, "x-auth": f"Bearer {wallet['token']}"},
-            )
-        ).json()
-        public_did = (
-            await async_client.get(
-                "/wallet/create-pub-did",
-                headers={**DEFAULT_HEADERS, "x-auth": f"Bearer {wallet['token']}"},
-            )
-        ).json()
-        yield AgentEntity(
-            headers={**DEFAULT_HEADERS, "x-auth": f'Bearer {wallet["token"]}'},
-            did=local_did["result"]["did"],
-&gt;           pub_did=public_did["did_object"]["did"],
-            verkey=local_did["result"]["verkey"],
-            token=wallet["token"],
-        )
-E       KeyError: 'did_object'
-
-app/tests/conftest.py:187: KeyError</error></testcase><testcase classname="app.tests.test_utils" name="test_construct_zkp" time="0.001" /><testcase classname="app.tests.test_utils" name="test_construct_zkp_empty" time="0.001" /><testcase classname="app.tests.test_utils" name="test_construct_indy_proof_request" time="0.001" /><testcase classname="app.tests.test_via_web_wallet" name="test_get_pub_did_via_web" time="5.748"><failure message="assert 400 == 200&#10; +  where 400 = &lt;Response [400 Bad Request]&gt;.status_code">setup_env = None
-
-    @pytest.mark.asyncio
-    async def test_get_pub_did_via_web(setup_env):
-        async with AsyncClient(app=app, base_url="http://localhost:8000") as ac:
-            response = await ac.get(
-                "/wallet/create-pub-did",
-                headers={"x-api-key": "adminApiKey", "x-role": "yoma"},
-            )
-&gt;       assert response.status_code == 200
-E       assert 400 == 200
-E        +  where 400 = &lt;Response [400 Bad Request]&gt;.status_code
-
-app/tests/test_via_web_wallet.py:18: AssertionError</failure></testcase><testcase classname="app.tests.test_via_web_wallet" name="test_get_pub_did_via_web_no_header" time="0.006" /><testcase classname="app.tests.admin.governance.credential_definitions.test_credential_definitions" name="test_create_credential_definition" time="5.994"><failure message="aiohttp.client_exceptions.ClientResponseError: 400, message=&quot;Ledger rejected transaction request: client request invalid: InvalidClientTaaAcceptanceError('BLojMbKqSCLHBeXCn1g61q', 1634052914797253719, 'Txn Author Agreement acceptance is required for ledger with id 1', 201).&quot;, url=URL('http://localhost:3021/wallet/did/public?did=BLojMbKqSCLHBeXCn1g61q')">setup_local_env = None, yoma_agent_mock = &lt;aries_cloudcontroller.acapy_client.AcaPyClient object at 0x7fe6ac1aae50&gt;
-
-    @pytest.mark.asyncio
-    async def test_create_credential_definition(setup_local_env, yoma_agent_mock):
-        # given
-        definition = SchemaDefinition(name="x", version="0.1", attributes=["average"])
-
-&gt;       public_did = await create_public_did(yoma_agent_mock)
-
-app/tests/admin/governance/credential_definitions/test_credential_definitions.py:30:
-_ _ _ _ _ _ _ _ _ _ _ _ _ _ _ _ _ _ _ _ _ _ _ _ _ _ _ _ _ _ _ _ _ _ _ _ _ _ _ _ _ _ _ _ _ _ _ _ _ _ _ _ _ _ _ _ _ _ _ _ _ _ _ _ _ _ _ _ _ _ _
-app/acapy_ledger_facade.py:131: in create_pub_did
-    await wallet_facade.assign_pub_did(aries_controller, did_object.did)
-app/acapy_wallet_facade.py:49: in assign_pub_did
-    assign_pub_did_response = await controller.wallet.set_public_did(did=did)
-../.venv-fastapi/lib/python3.8/site-packages/aries_cloudcontroller/api/wallet.py:76: in set_public_did
-    return await self.__set_public_did(
-../.venv-fastapi/lib/python3.8/site-packages/uplink/clients/io/asyncio_strategy.py:38: in execute
-    response = yield from executable.execute()
-../.venv-fastapi/lib/python3.8/site-packages/uplink/clients/io/asyncio_strategy.py:20: in invoke
-    response = yield from callback.on_failure(type(error), error, tb)
-../.venv-fastapi/lib/python3.8/site-packages/uplink/clients/io/asyncio_strategy.py:20: in invoke
-    response = yield from callback.on_failure(type(error), error, tb)
-../.venv-fastapi/lib/python3.8/site-packages/uplink/clients/io/asyncio_strategy.py:20: in invoke
-    response = yield from callback.on_failure(type(error), error, tb)
-../.venv-fastapi/lib/python3.8/site-packages/uplink/clients/io/execution.py:108: in on_failure
-    return self._io.fail(exc_type, exc_val, exc_tb)
-../.venv-fastapi/lib/python3.8/site-packages/uplink/clients/io/execution.py:128: in fail
-    return self._io.fail(exc_type, exc_val, exc_tb)
-../.venv-fastapi/lib/python3.8/site-packages/uplink/clients/io/interfaces.py:303: in fail
-    compat.reraise(exc_type, exc_val, exc_tb)
-../.venv-fastapi/lib/python3.8/site-packages/six.py:703: in reraise
-    raise value
-../.venv-fastapi/lib/python3.8/site-packages/uplink/clients/io/asyncio_strategy.py:17: in invoke
-    response = yield from func(*args, **kwargs)
-../.venv-fastapi/lib/python3.8/site-packages/uplink/hooks.py:109: in handle_exception
-    compat.reraise(exc_type, exc_val, exc_tb)
-../.venv-fastapi/lib/python3.8/site-packages/six.py:703: in reraise
-    raise value
-../.venv-fastapi/lib/python3.8/site-packages/uplink/clients/io/asyncio_strategy.py:17: in invoke
-    response = yield from func(*args, **kwargs)
-../.venv-fastapi/lib/python3.8/site-packages/uplink/hooks.py:109: in handle_exception
-    compat.reraise(exc_type, exc_val, exc_tb)
-../.venv-fastapi/lib/python3.8/site-packages/six.py:703: in reraise
-    raise value
-../.venv-fastapi/lib/python3.8/site-packages/uplink/clients/io/asyncio_strategy.py:17: in invoke
-    response = yield from func(*args, **kwargs)
-../.venv-fastapi/lib/python3.8/site-packages/uplink/clients/aiohttp_.py:135: in send
-    response = yield from session.request(method, url, **extras)
-../.venv-fastapi/lib/python3.8/site-packages/aiohttp/client.py:625: in _request
-    resp.raise_for_status()
-_ _ _ _ _ _ _ _ _ _ _ _ _ _ _ _ _ _ _ _ _ _ _ _ _ _ _ _ _ _ _ _ _ _ _ _ _ _ _ _ _ _ _ _ _ _ _ _ _ _ _ _ _ _ _ _ _ _ _ _ _ _ _ _ _ _ _ _ _ _ _
-
-self = &lt;ClientResponse(http://localhost:3021/wallet/did/public?did=BLojMbKqSCLHBeXCn1g61q) [400 Ledger rejected transaction r...utf-8', 'Content-Length': '218', 'Date': 'Tue, 12 Oct 2021 15:35:17 GMT', 'Server': 'Python/3.6 aiohttp/3.7.4.post0')&gt;
-
-
-    def raise_for_status(self) -&gt; None:
-        if 400 &lt;= self.status:
-            # reason should always be not None for a started response
-            assert self.reason is not None
-            self.release()
-&gt;           raise ClientResponseError(
-                self.request_info,
-                self.history,
-                status=self.status,
-                message=self.reason,
-                headers=self.headers,
-            )
-E           aiohttp.client_exceptions.ClientResponseError: 400, message="Ledger rejected transaction request: client request invalid: InvalidClientTaaAcceptanceError('BLojMbKqSCLHBeXCn1g61q', 1634052914797253719, 'Txn Author Agreement acceptance is required for ledger with id 1', 201).", url=URL('http://localhost:3021/wallet/did/public?did=BLojMbKqSCLHBeXCn1g61q')
-
-../.venv-fastapi/lib/python3.8/site-packages/aiohttp/client_reqrep.py:1000: ClientResponseError</failure></testcase><testcase classname="app.tests.admin.governance.credential_definitions.test_credential_definitions" name="test_create_credential_definition_via_web" time="5.688"><failure message="aiohttp.client_exceptions.ClientResponseError: 400, message=&quot;Ledger rejected transaction request: client request invalid: InvalidClientTaaAcceptanceError('KvbeF3eRXDpj9M1kZCFXSR', 1634052920671340171, 'Txn Author Agreement acceptance is required for ledger with id 1', 201).&quot;, url=URL('http://localhost:3021/wallet/did/public?did=KvbeF3eRXDpj9M1kZCFXSR')">setup_local_env = None, yoma_agent_mock = &lt;aries_cloudcontroller.acapy_client.AcaPyClient object at 0x7fe6ac10a4f0&gt;
-async_client = &lt;httpx.AsyncClient object at 0x7fe6a74d1100&gt;
-
-    @pytest.mark.asyncio
-    async def test_create_credential_definition_via_web(
-        setup_local_env, yoma_agent_mock, async_client
-    ):
-        # given
-        definition = SchemaDefinition(name="x", version="0.1", attributes=["average"])
-
-&gt;       public_did = await create_public_did(yoma_agent_mock)
-
-app/tests/admin/governance/credential_definitions/test_credential_definitions.py:65:
-_ _ _ _ _ _ _ _ _ _ _ _ _ _ _ _ _ _ _ _ _ _ _ _ _ _ _ _ _ _ _ _ _ _ _ _ _ _ _ _ _ _ _ _ _ _ _ _ _ _ _ _ _ _ _ _ _ _ _ _ _ _ _ _ _ _ _ _ _ _ _
-app/acapy_ledger_facade.py:131: in create_pub_did
-    await wallet_facade.assign_pub_did(aries_controller, did_object.did)
-app/acapy_wallet_facade.py:49: in assign_pub_did
-    assign_pub_did_response = await controller.wallet.set_public_did(did=did)
-../.venv-fastapi/lib/python3.8/site-packages/aries_cloudcontroller/api/wallet.py:76: in set_public_did
-    return await self.__set_public_did(
-../.venv-fastapi/lib/python3.8/site-packages/uplink/clients/io/asyncio_strategy.py:38: in execute
-    response = yield from executable.execute()
-../.venv-fastapi/lib/python3.8/site-packages/uplink/clients/io/asyncio_strategy.py:20: in invoke
-    response = yield from callback.on_failure(type(error), error, tb)
-../.venv-fastapi/lib/python3.8/site-packages/uplink/clients/io/asyncio_strategy.py:20: in invoke
-    response = yield from callback.on_failure(type(error), error, tb)
-../.venv-fastapi/lib/python3.8/site-packages/uplink/clients/io/asyncio_strategy.py:20: in invoke
-    response = yield from callback.on_failure(type(error), error, tb)
-../.venv-fastapi/lib/python3.8/site-packages/uplink/clients/io/execution.py:108: in on_failure
-    return self._io.fail(exc_type, exc_val, exc_tb)
-../.venv-fastapi/lib/python3.8/site-packages/uplink/clients/io/execution.py:128: in fail
-    return self._io.fail(exc_type, exc_val, exc_tb)
-../.venv-fastapi/lib/python3.8/site-packages/uplink/clients/io/interfaces.py:303: in fail
-    compat.reraise(exc_type, exc_val, exc_tb)
-../.venv-fastapi/lib/python3.8/site-packages/six.py:703: in reraise
-    raise value
-../.venv-fastapi/lib/python3.8/site-packages/uplink/clients/io/asyncio_strategy.py:17: in invoke
-    response = yield from func(*args, **kwargs)
-../.venv-fastapi/lib/python3.8/site-packages/uplink/hooks.py:109: in handle_exception
-    compat.reraise(exc_type, exc_val, exc_tb)
-../.venv-fastapi/lib/python3.8/site-packages/six.py:703: in reraise
-    raise value
-../.venv-fastapi/lib/python3.8/site-packages/uplink/clients/io/asyncio_strategy.py:17: in invoke
-    response = yield from func(*args, **kwargs)
-../.venv-fastapi/lib/python3.8/site-packages/uplink/hooks.py:109: in handle_exception
-    compat.reraise(exc_type, exc_val, exc_tb)
-../.venv-fastapi/lib/python3.8/site-packages/six.py:703: in reraise
-    raise value
-../.venv-fastapi/lib/python3.8/site-packages/uplink/clients/io/asyncio_strategy.py:17: in invoke
-    response = yield from func(*args, **kwargs)
-../.venv-fastapi/lib/python3.8/site-packages/uplink/clients/aiohttp_.py:135: in send
-    response = yield from session.request(method, url, **extras)
-../.venv-fastapi/lib/python3.8/site-packages/aiohttp/client.py:625: in _request
-    resp.raise_for_status()
-_ _ _ _ _ _ _ _ _ _ _ _ _ _ _ _ _ _ _ _ _ _ _ _ _ _ _ _ _ _ _ _ _ _ _ _ _ _ _ _ _ _ _ _ _ _ _ _ _ _ _ _ _ _ _ _ _ _ _ _ _ _ _ _ _ _ _ _ _ _ _
-
-self = &lt;ClientResponse(http://localhost:3021/wallet/did/public?did=KvbeF3eRXDpj9M1kZCFXSR) [400 Ledger rejected transaction r...utf-8', 'Content-Length': '218', 'Date': 'Tue, 12 Oct 2021 15:35:23 GMT', 'Server': 'Python/3.6 aiohttp/3.7.4.post0')&gt;
-
-
-    def raise_for_status(self) -&gt; None:
-        if 400 &lt;= self.status:
-            # reason should always be not None for a started response
-            assert self.reason is not None
-            self.release()
-&gt;           raise ClientResponseError(
-                self.request_info,
-                self.history,
-                status=self.status,
-                message=self.reason,
-                headers=self.headers,
-            )
-E           aiohttp.client_exceptions.ClientResponseError: 400, message="Ledger rejected transaction request: client request invalid: InvalidClientTaaAcceptanceError('KvbeF3eRXDpj9M1kZCFXSR', 1634052920671340171, 'Txn Author Agreement acceptance is required for ledger with id 1', 201).", url=URL('http://localhost:3021/wallet/did/public?did=KvbeF3eRXDpj9M1kZCFXSR')
-
-../.venv-fastapi/lib/python3.8/site-packages/aiohttp/client_reqrep.py:1000: ClientResponseError</failure></testcase><testcase classname="app.tests.admin.governance.credential_definitions.test_credential_definitions" name="test_get_credential_definitions" time="5.756"><failure message="aiohttp.client_exceptions.ClientResponseError: 400, message=&quot;Ledger rejected transaction request: client request invalid: InvalidClientTaaAcceptanceError('9GC5iTziMYGvos81dR5sXu', 1634052926714036367, 'Txn Author Agreement acceptance is required for ledger with id 1', 201).&quot;, url=URL('http://localhost:3021/wallet/did/public?did=9GC5iTziMYGvos81dR5sXu')">setup_local_env = None, yoma_agent_mock = &lt;aries_cloudcontroller.acapy_client.AcaPyClient object at 0x7fe6a7604b50&gt;
-
-    @pytest.mark.asyncio
-    async def test_get_credential_definitions(setup_local_env, yoma_agent_mock):
-        # given
-        definition1 = SchemaDefinition(name="x", version="0.1", attributes=["average"])
-        definition2 = SchemaDefinition(name="y", version="0.1", attributes=["average"])
-
-&gt;       public_did = await create_public_did(yoma_agent_mock)
-
-app/tests/admin/governance/credential_definitions/test_credential_definitions.py:107:
-_ _ _ _ _ _ _ _ _ _ _ _ _ _ _ _ _ _ _ _ _ _ _ _ _ _ _ _ _ _ _ _ _ _ _ _ _ _ _ _ _ _ _ _ _ _ _ _ _ _ _ _ _ _ _ _ _ _ _ _ _ _ _ _ _ _ _ _ _ _ _
-app/acapy_ledger_facade.py:131: in create_pub_did
-    await wallet_facade.assign_pub_did(aries_controller, did_object.did)
-app/acapy_wallet_facade.py:49: in assign_pub_did
-    assign_pub_did_response = await controller.wallet.set_public_did(did=did)
-../.venv-fastapi/lib/python3.8/site-packages/aries_cloudcontroller/api/wallet.py:76: in set_public_did
-    return await self.__set_public_did(
-../.venv-fastapi/lib/python3.8/site-packages/uplink/clients/io/asyncio_strategy.py:38: in execute
-    response = yield from executable.execute()
-../.venv-fastapi/lib/python3.8/site-packages/uplink/clients/io/asyncio_strategy.py:20: in invoke
-    response = yield from callback.on_failure(type(error), error, tb)
-../.venv-fastapi/lib/python3.8/site-packages/uplink/clients/io/asyncio_strategy.py:20: in invoke
-    response = yield from callback.on_failure(type(error), error, tb)
-../.venv-fastapi/lib/python3.8/site-packages/uplink/clients/io/asyncio_strategy.py:20: in invoke
-    response = yield from callback.on_failure(type(error), error, tb)
-../.venv-fastapi/lib/python3.8/site-packages/uplink/clients/io/execution.py:108: in on_failure
-    return self._io.fail(exc_type, exc_val, exc_tb)
-../.venv-fastapi/lib/python3.8/site-packages/uplink/clients/io/execution.py:128: in fail
-    return self._io.fail(exc_type, exc_val, exc_tb)
-../.venv-fastapi/lib/python3.8/site-packages/uplink/clients/io/interfaces.py:303: in fail
-    compat.reraise(exc_type, exc_val, exc_tb)
-../.venv-fastapi/lib/python3.8/site-packages/six.py:703: in reraise
-    raise value
-../.venv-fastapi/lib/python3.8/site-packages/uplink/clients/io/asyncio_strategy.py:17: in invoke
-    response = yield from func(*args, **kwargs)
-../.venv-fastapi/lib/python3.8/site-packages/uplink/hooks.py:109: in handle_exception
-    compat.reraise(exc_type, exc_val, exc_tb)
-../.venv-fastapi/lib/python3.8/site-packages/six.py:703: in reraise
-    raise value
-../.venv-fastapi/lib/python3.8/site-packages/uplink/clients/io/asyncio_strategy.py:17: in invoke
-    response = yield from func(*args, **kwargs)
-../.venv-fastapi/lib/python3.8/site-packages/uplink/hooks.py:109: in handle_exception
-    compat.reraise(exc_type, exc_val, exc_tb)
-../.venv-fastapi/lib/python3.8/site-packages/six.py:703: in reraise
-    raise value
-../.venv-fastapi/lib/python3.8/site-packages/uplink/clients/io/asyncio_strategy.py:17: in invoke
-    response = yield from func(*args, **kwargs)
-../.venv-fastapi/lib/python3.8/site-packages/uplink/clients/aiohttp_.py:135: in send
-    response = yield from session.request(method, url, **extras)
-../.venv-fastapi/lib/python3.8/site-packages/aiohttp/client.py:625: in _request
-    resp.raise_for_status()
-_ _ _ _ _ _ _ _ _ _ _ _ _ _ _ _ _ _ _ _ _ _ _ _ _ _ _ _ _ _ _ _ _ _ _ _ _ _ _ _ _ _ _ _ _ _ _ _ _ _ _ _ _ _ _ _ _ _ _ _ _ _ _ _ _ _ _ _ _ _ _
-
-self = &lt;ClientResponse(http://localhost:3021/wallet/did/public?did=9GC5iTziMYGvos81dR5sXu) [400 Ledger rejected transaction r...utf-8', 'Content-Length': '218', 'Date': 'Tue, 12 Oct 2021 15:35:29 GMT', 'Server': 'Python/3.6 aiohttp/3.7.4.post0')&gt;
-
-
-    def raise_for_status(self) -&gt; None:
-        if 400 &lt;= self.status:
-            # reason should always be not None for a started response
-            assert self.reason is not None
-            self.release()
-&gt;           raise ClientResponseError(
-                self.request_info,
-                self.history,
-                status=self.status,
-                message=self.reason,
-                headers=self.headers,
-            )
-E           aiohttp.client_exceptions.ClientResponseError: 400, message="Ledger rejected transaction request: client request invalid: InvalidClientTaaAcceptanceError('9GC5iTziMYGvos81dR5sXu', 1634052926714036367, 'Txn Author Agreement acceptance is required for ledger with id 1', 201).", url=URL('http://localhost:3021/wallet/did/public?did=9GC5iTziMYGvos81dR5sXu')
-
-../.venv-fastapi/lib/python3.8/site-packages/aiohttp/client_reqrep.py:1000: ClientResponseError</failure></testcase><testcase classname="app.tests.admin.governance.credential_definitions.test_credential_definitions" name="test_get_credential_definitions_via_web" time="5.785"><failure message="aiohttp.client_exceptions.ClientResponseError: 400, message=&quot;Ledger rejected transaction request: client request invalid: InvalidClientTaaAcceptanceError('SahRWFh6ypsoNmVYJYE9GM', 1634052932712115010, 'Txn Author Agreement acceptance is required for ledger with id 1', 201).&quot;, url=URL('http://localhost:3021/wallet/did/public?did=SahRWFh6ypsoNmVYJYE9GM')">setup_local_env = None, yoma_agent_mock = &lt;aries_cloudcontroller.acapy_client.AcaPyClient object at 0x7fe6a75d1580&gt;
-async_client = &lt;httpx.AsyncClient object at 0x7fe6a766e370&gt;
-
-    @pytest.mark.asyncio
-    async def test_get_credential_definitions_via_web(
-        setup_local_env, yoma_agent_mock, async_client
-    ):
-        # given
-        definition = SchemaDefinition(name="x", version="0.1", attributes=["average"])
-
-&gt;       public_did = await create_public_did(yoma_agent_mock)
-
-app/tests/admin/governance/credential_definitions/test_credential_definitions.py:153:
-_ _ _ _ _ _ _ _ _ _ _ _ _ _ _ _ _ _ _ _ _ _ _ _ _ _ _ _ _ _ _ _ _ _ _ _ _ _ _ _ _ _ _ _ _ _ _ _ _ _ _ _ _ _ _ _ _ _ _ _ _ _ _ _ _ _ _ _ _ _ _
-app/acapy_ledger_facade.py:131: in create_pub_did
-    await wallet_facade.assign_pub_did(aries_controller, did_object.did)
-app/acapy_wallet_facade.py:49: in assign_pub_did
-    assign_pub_did_response = await controller.wallet.set_public_did(did=did)
-../.venv-fastapi/lib/python3.8/site-packages/aries_cloudcontroller/api/wallet.py:76: in set_public_did
-    return await self.__set_public_did(
-../.venv-fastapi/lib/python3.8/site-packages/uplink/clients/io/asyncio_strategy.py:38: in execute
-    response = yield from executable.execute()
-../.venv-fastapi/lib/python3.8/site-packages/uplink/clients/io/asyncio_strategy.py:20: in invoke
-    response = yield from callback.on_failure(type(error), error, tb)
-../.venv-fastapi/lib/python3.8/site-packages/uplink/clients/io/asyncio_strategy.py:20: in invoke
-    response = yield from callback.on_failure(type(error), error, tb)
-../.venv-fastapi/lib/python3.8/site-packages/uplink/clients/io/asyncio_strategy.py:20: in invoke
-    response = yield from callback.on_failure(type(error), error, tb)
-../.venv-fastapi/lib/python3.8/site-packages/uplink/clients/io/execution.py:108: in on_failure
-    return self._io.fail(exc_type, exc_val, exc_tb)
-../.venv-fastapi/lib/python3.8/site-packages/uplink/clients/io/execution.py:128: in fail
-    return self._io.fail(exc_type, exc_val, exc_tb)
-../.venv-fastapi/lib/python3.8/site-packages/uplink/clients/io/interfaces.py:303: in fail
-    compat.reraise(exc_type, exc_val, exc_tb)
-../.venv-fastapi/lib/python3.8/site-packages/six.py:703: in reraise
-    raise value
-../.venv-fastapi/lib/python3.8/site-packages/uplink/clients/io/asyncio_strategy.py:17: in invoke
-    response = yield from func(*args, **kwargs)
-../.venv-fastapi/lib/python3.8/site-packages/uplink/hooks.py:109: in handle_exception
-    compat.reraise(exc_type, exc_val, exc_tb)
-../.venv-fastapi/lib/python3.8/site-packages/six.py:703: in reraise
-    raise value
-../.venv-fastapi/lib/python3.8/site-packages/uplink/clients/io/asyncio_strategy.py:17: in invoke
-    response = yield from func(*args, **kwargs)
-../.venv-fastapi/lib/python3.8/site-packages/uplink/hooks.py:109: in handle_exception
-    compat.reraise(exc_type, exc_val, exc_tb)
-../.venv-fastapi/lib/python3.8/site-packages/six.py:703: in reraise
-    raise value
-../.venv-fastapi/lib/python3.8/site-packages/uplink/clients/io/asyncio_strategy.py:17: in invoke
-    response = yield from func(*args, **kwargs)
-../.venv-fastapi/lib/python3.8/site-packages/uplink/clients/aiohttp_.py:135: in send
-    response = yield from session.request(method, url, **extras)
-../.venv-fastapi/lib/python3.8/site-packages/aiohttp/client.py:625: in _request
-    resp.raise_for_status()
-_ _ _ _ _ _ _ _ _ _ _ _ _ _ _ _ _ _ _ _ _ _ _ _ _ _ _ _ _ _ _ _ _ _ _ _ _ _ _ _ _ _ _ _ _ _ _ _ _ _ _ _ _ _ _ _ _ _ _ _ _ _ _ _ _ _ _ _ _ _ _
-
-self = &lt;ClientResponse(http://localhost:3021/wallet/did/public?did=SahRWFh6ypsoNmVYJYE9GM) [400 Ledger rejected transaction r...utf-8', 'Content-Length': '218', 'Date': 'Tue, 12 Oct 2021 15:35:35 GMT', 'Server': 'Python/3.6 aiohttp/3.7.4.post0')&gt;
-
-
-    def raise_for_status(self) -&gt; None:
-        if 400 &lt;= self.status:
-            # reason should always be not None for a started response
-            assert self.reason is not None
-            self.release()
-&gt;           raise ClientResponseError(
-                self.request_info,
-                self.history,
-                status=self.status,
-                message=self.reason,
-                headers=self.headers,
-            )
-E           aiohttp.client_exceptions.ClientResponseError: 400, message="Ledger rejected transaction request: client request invalid: InvalidClientTaaAcceptanceError('SahRWFh6ypsoNmVYJYE9GM', 1634052932712115010, 'Txn Author Agreement acceptance is required for ledger with id 1', 201).", url=URL('http://localhost:3021/wallet/did/public?did=SahRWFh6ypsoNmVYJYE9GM')
-
-../.venv-fastapi/lib/python3.8/site-packages/aiohttp/client_reqrep.py:1000: ClientResponseError</failure></testcase><testcase classname="app.tests.admin.governance.credential_definitions.test_credential_definitions" name="test_get_credential_definition" time="5.682"><failure message="aiohttp.client_exceptions.ClientResponseError: 400, message=&quot;Ledger rejected transaction request: client request invalid: InvalidClientTaaAcceptanceError('rSdTm76sVqFydf83Qc1tP', 1634052938708547249, 'Txn Author Agreement acceptance is required for ledger with id 1', 201).&quot;, url=URL('http://localhost:3021/wallet/did/public?did=rSdTm76sVqFydf83Qc1tP')">setup_local_env = None, yoma_agent_mock = &lt;aries_cloudcontroller.acapy_client.AcaPyClient object at 0x7fe6a74d1850&gt;
-
-    @pytest.mark.asyncio
-    async def test_get_credential_definition(setup_local_env, yoma_agent_mock):
-        # given
-        definition1 = SchemaDefinition(name="x", version="0.1", attributes=["average"])
-
-&gt;       await create_public_did(yoma_agent_mock)
-
-app/tests/admin/governance/credential_definitions/test_credential_definitions.py:187:
-_ _ _ _ _ _ _ _ _ _ _ _ _ _ _ _ _ _ _ _ _ _ _ _ _ _ _ _ _ _ _ _ _ _ _ _ _ _ _ _ _ _ _ _ _ _ _ _ _ _ _ _ _ _ _ _ _ _ _ _ _ _ _ _ _ _ _ _ _ _ _
-app/acapy_ledger_facade.py:131: in create_pub_did
-    await wallet_facade.assign_pub_did(aries_controller, did_object.did)
-app/acapy_wallet_facade.py:49: in assign_pub_did
-    assign_pub_did_response = await controller.wallet.set_public_did(did=did)
-../.venv-fastapi/lib/python3.8/site-packages/aries_cloudcontroller/api/wallet.py:76: in set_public_did
-    return await self.__set_public_did(
-../.venv-fastapi/lib/python3.8/site-packages/uplink/clients/io/asyncio_strategy.py:38: in execute
-    response = yield from executable.execute()
-../.venv-fastapi/lib/python3.8/site-packages/uplink/clients/io/asyncio_strategy.py:20: in invoke
-    response = yield from callback.on_failure(type(error), error, tb)
-../.venv-fastapi/lib/python3.8/site-packages/uplink/clients/io/asyncio_strategy.py:20: in invoke
-    response = yield from callback.on_failure(type(error), error, tb)
-../.venv-fastapi/lib/python3.8/site-packages/uplink/clients/io/asyncio_strategy.py:20: in invoke
-    response = yield from callback.on_failure(type(error), error, tb)
-../.venv-fastapi/lib/python3.8/site-packages/uplink/clients/io/execution.py:108: in on_failure
-    return self._io.fail(exc_type, exc_val, exc_tb)
-../.venv-fastapi/lib/python3.8/site-packages/uplink/clients/io/execution.py:128: in fail
-    return self._io.fail(exc_type, exc_val, exc_tb)
-../.venv-fastapi/lib/python3.8/site-packages/uplink/clients/io/interfaces.py:303: in fail
-    compat.reraise(exc_type, exc_val, exc_tb)
-../.venv-fastapi/lib/python3.8/site-packages/six.py:703: in reraise
-    raise value
-../.venv-fastapi/lib/python3.8/site-packages/uplink/clients/io/asyncio_strategy.py:17: in invoke
-    response = yield from func(*args, **kwargs)
-../.venv-fastapi/lib/python3.8/site-packages/uplink/hooks.py:109: in handle_exception
-    compat.reraise(exc_type, exc_val, exc_tb)
-../.venv-fastapi/lib/python3.8/site-packages/six.py:703: in reraise
-    raise value
-../.venv-fastapi/lib/python3.8/site-packages/uplink/clients/io/asyncio_strategy.py:17: in invoke
-    response = yield from func(*args, **kwargs)
-../.venv-fastapi/lib/python3.8/site-packages/uplink/hooks.py:109: in handle_exception
-    compat.reraise(exc_type, exc_val, exc_tb)
-../.venv-fastapi/lib/python3.8/site-packages/six.py:703: in reraise
-    raise value
-../.venv-fastapi/lib/python3.8/site-packages/uplink/clients/io/asyncio_strategy.py:17: in invoke
-    response = yield from func(*args, **kwargs)
-../.venv-fastapi/lib/python3.8/site-packages/uplink/clients/aiohttp_.py:135: in send
-    response = yield from session.request(method, url, **extras)
-../.venv-fastapi/lib/python3.8/site-packages/aiohttp/client.py:625: in _request
-    resp.raise_for_status()
-_ _ _ _ _ _ _ _ _ _ _ _ _ _ _ _ _ _ _ _ _ _ _ _ _ _ _ _ _ _ _ _ _ _ _ _ _ _ _ _ _ _ _ _ _ _ _ _ _ _ _ _ _ _ _ _ _ _ _ _ _ _ _ _ _ _ _ _ _ _ _
-
-self = &lt;ClientResponse(http://localhost:3021/wallet/did/public?did=rSdTm76sVqFydf83Qc1tP) [400 Ledger rejected transaction re...utf-8', 'Content-Length': '217', 'Date': 'Tue, 12 Oct 2021 15:35:41 GMT', 'Server': 'Python/3.6 aiohttp/3.7.4.post0')&gt;
-
-
-    def raise_for_status(self) -&gt; None:
-        if 400 &lt;= self.status:
-            # reason should always be not None for a started response
-            assert self.reason is not None
-            self.release()
-&gt;           raise ClientResponseError(
-                self.request_info,
-                self.history,
-                status=self.status,
-                message=self.reason,
-                headers=self.headers,
-            )
-E           aiohttp.client_exceptions.ClientResponseError: 400, message="Ledger rejected transaction request: client request invalid: InvalidClientTaaAcceptanceError('rSdTm76sVqFydf83Qc1tP', 1634052938708547249, 'Txn Author Agreement acceptance is required for ledger with id 1', 201).", url=URL('http://localhost:3021/wallet/did/public?did=rSdTm76sVqFydf83Qc1tP')
-
-../.venv-fastapi/lib/python3.8/site-packages/aiohttp/client_reqrep.py:1000: ClientResponseError</failure></testcase><testcase classname="app.tests.admin.governance.credential_definitions.test_credential_definitions" name="test_get_credential_definition_via_web" time="5.744"><failure message="aiohttp.client_exceptions.ClientResponseError: 400, message=&quot;Ledger rejected transaction request: client request invalid: InvalidClientTaaAcceptanceError('Tgc5ZQBTCLxDsB5dKMs6rK', 1634052944825345048, 'Txn Author Agreement acceptance is required for ledger with id 1', 201).&quot;, url=URL('http://localhost:3021/wallet/did/public?did=Tgc5ZQBTCLxDsB5dKMs6rK')">setup_local_env = None, yoma_agent_mock = &lt;aries_cloudcontroller.acapy_client.AcaPyClient object at 0x7fe6a76e0fd0&gt;
-async_client = &lt;httpx.AsyncClient object at 0x7fe6ac1a2f10&gt;
-
-    @pytest.mark.asyncio
-    async def test_get_credential_definition_via_web(
-        setup_local_env, yoma_agent_mock, async_client
-    ):
-        # given
-        definition1 = SchemaDefinition(name="x", version="0.1", attributes=["average"])
-&gt;       await create_public_did(yoma_agent_mock)
-
-app/tests/admin/governance/credential_definitions/test_credential_definitions.py:223:
-_ _ _ _ _ _ _ _ _ _ _ _ _ _ _ _ _ _ _ _ _ _ _ _ _ _ _ _ _ _ _ _ _ _ _ _ _ _ _ _ _ _ _ _ _ _ _ _ _ _ _ _ _ _ _ _ _ _ _ _ _ _ _ _ _ _ _ _ _ _ _
-app/acapy_ledger_facade.py:131: in create_pub_did
-    await wallet_facade.assign_pub_did(aries_controller, did_object.did)
-app/acapy_wallet_facade.py:49: in assign_pub_did
-    assign_pub_did_response = await controller.wallet.set_public_did(did=did)
-../.venv-fastapi/lib/python3.8/site-packages/aries_cloudcontroller/api/wallet.py:76: in set_public_did
-    return await self.__set_public_did(
-../.venv-fastapi/lib/python3.8/site-packages/uplink/clients/io/asyncio_strategy.py:38: in execute
-    response = yield from executable.execute()
-../.venv-fastapi/lib/python3.8/site-packages/uplink/clients/io/asyncio_strategy.py:20: in invoke
-    response = yield from callback.on_failure(type(error), error, tb)
-../.venv-fastapi/lib/python3.8/site-packages/uplink/clients/io/asyncio_strategy.py:20: in invoke
-    response = yield from callback.on_failure(type(error), error, tb)
-../.venv-fastapi/lib/python3.8/site-packages/uplink/clients/io/asyncio_strategy.py:20: in invoke
-    response = yield from callback.on_failure(type(error), error, tb)
-../.venv-fastapi/lib/python3.8/site-packages/uplink/clients/io/execution.py:108: in on_failure
-    return self._io.fail(exc_type, exc_val, exc_tb)
-../.venv-fastapi/lib/python3.8/site-packages/uplink/clients/io/execution.py:128: in fail
-    return self._io.fail(exc_type, exc_val, exc_tb)
-../.venv-fastapi/lib/python3.8/site-packages/uplink/clients/io/interfaces.py:303: in fail
-    compat.reraise(exc_type, exc_val, exc_tb)
-../.venv-fastapi/lib/python3.8/site-packages/six.py:703: in reraise
-    raise value
-../.venv-fastapi/lib/python3.8/site-packages/uplink/clients/io/asyncio_strategy.py:17: in invoke
-    response = yield from func(*args, **kwargs)
-../.venv-fastapi/lib/python3.8/site-packages/uplink/hooks.py:109: in handle_exception
-    compat.reraise(exc_type, exc_val, exc_tb)
-../.venv-fastapi/lib/python3.8/site-packages/six.py:703: in reraise
-    raise value
-../.venv-fastapi/lib/python3.8/site-packages/uplink/clients/io/asyncio_strategy.py:17: in invoke
-    response = yield from func(*args, **kwargs)
-../.venv-fastapi/lib/python3.8/site-packages/uplink/hooks.py:109: in handle_exception
-    compat.reraise(exc_type, exc_val, exc_tb)
-../.venv-fastapi/lib/python3.8/site-packages/six.py:703: in reraise
-    raise value
-../.venv-fastapi/lib/python3.8/site-packages/uplink/clients/io/asyncio_strategy.py:17: in invoke
-    response = yield from func(*args, **kwargs)
-../.venv-fastapi/lib/python3.8/site-packages/uplink/clients/aiohttp_.py:135: in send
-    response = yield from session.request(method, url, **extras)
-../.venv-fastapi/lib/python3.8/site-packages/aiohttp/client.py:625: in _request
-    resp.raise_for_status()
-_ _ _ _ _ _ _ _ _ _ _ _ _ _ _ _ _ _ _ _ _ _ _ _ _ _ _ _ _ _ _ _ _ _ _ _ _ _ _ _ _ _ _ _ _ _ _ _ _ _ _ _ _ _ _ _ _ _ _ _ _ _ _ _ _ _ _ _ _ _ _
-
-self = &lt;ClientResponse(http://localhost:3021/wallet/did/public?did=Tgc5ZQBTCLxDsB5dKMs6rK) [400 Ledger rejected transaction r...utf-8', 'Content-Length': '218', 'Date': 'Tue, 12 Oct 2021 15:35:47 GMT', 'Server': 'Python/3.6 aiohttp/3.7.4.post0')&gt;
-
-
-    def raise_for_status(self) -&gt; None:
-        if 400 &lt;= self.status:
-            # reason should always be not None for a started response
-            assert self.reason is not None
-            self.release()
-&gt;           raise ClientResponseError(
-                self.request_info,
-                self.history,
-                status=self.status,
-                message=self.reason,
-                headers=self.headers,
-            )
-E           aiohttp.client_exceptions.ClientResponseError: 400, message="Ledger rejected transaction request: client request invalid: InvalidClientTaaAcceptanceError('Tgc5ZQBTCLxDsB5dKMs6rK', 1634052944825345048, 'Txn Author Agreement acceptance is required for ledger with id 1', 201).", url=URL('http://localhost:3021/wallet/did/public?did=Tgc5ZQBTCLxDsB5dKMs6rK')
-
-../.venv-fastapi/lib/python3.8/site-packages/aiohttp/client_reqrep.py:1000: ClientResponseError</failure></testcase><testcase classname="app.tests.admin.governance.dids.test_dids" name="test_get_trusted_registry" time="0.163" /><testcase classname="app.tests.admin.governance.dids.test_dids" name="test_get_trusted_partner" time="5.594"><failure message="KeyError: 'did_object'">async_client = &lt;httpx.AsyncClient object at 0x7fe6ac192550&gt;
-yoma_agent_mock = &lt;aries_cloudcontroller.acapy_client.AcaPyClient object at 0x7fe6ac192670&gt;
-
-    @pytest.mark.asyncio
-    async def test_get_trusted_partner(async_client, yoma_agent_mock):
-
-        # Create a public did
-        did_response = await async_client.get(
-            "/wallet/create-pub-did",
-            headers={
-                "x-api-key": "adminApiKey",
-                "x-role": "yoma",
-                **APPLICATION_JSON_CONTENT_TYPE,
-            },
-        )
-        res_json = did_response.json()
-&gt;       did_created = res_json["did_object"]["did"]
-E       KeyError: 'did_object'
-
-app/tests/admin/governance/dids/test_dids.py:41: KeyError</failure></testcase><testcase classname="app.tests.admin.governance.multitenantwallet.test_wallet_admin" name="test_get_subwallet_auth_token" time="5.034" /><testcase classname="app.tests.admin.governance.multitenantwallet.test_wallet_admin" name="test_get_subwallet" time="2.516" /><testcase classname="app.tests.admin.governance.multitenantwallet.test_wallet_admin" name="test_update_wallet" time="2.702" /><testcase classname="app.tests.admin.governance.multitenantwallet.test_wallet_admin" name="test_query_subwallet" time="2.592" /><testcase time="1.629" /></testsuite></testsuites>
-=======
-<?xml version="1.0" encoding="utf-8"?><testsuites><testsuite name="pytest" errors="0" failures="0" skipped="0" tests="2" time="25.402" timestamp="2021-10-03T20:06:30.894361" hostname="Macbook-Pro-Timo.local"><testcase classname="tests.test_messaging" name="test_send_trust_ping" time="25.350" /><testcase classname="tests.test_messaging" name="test_send_message" time="0.019" /></testsuite></testsuites>
->>>>>>> 4780579b
+<?xml version="1.0" encoding="utf-8"?><testsuites><testsuite name="pytest" errors="0" failures="0" skipped="0" tests="2" time="25.402" timestamp="2021-10-03T20:06:30.894361" hostname="Macbook-Pro-Timo.local"><testcase classname="tests.test_messaging" name="test_send_trust_ping" time="25.350" /><testcase classname="tests.test_messaging" name="test_send_message" time="0.019" /></testsuite></testsuites>