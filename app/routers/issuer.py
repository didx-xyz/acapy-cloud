import io
import logging
import traceback
<<<<<<< HEAD
from typing import List, Optional
from fastapi import APIRouter, Header, Query, Depends
from aries_cloudcontroller import AriesAgentControllerBase
=======
from typing import List

>>>>>>> 083b7736
import qrcode
from facade import (
    get_connection_id,
    get_cred_def_id,
    get_schema_attributes,
    issue_credentials,
    write_credential_def,
)
<<<<<<< HEAD
from fastapi.responses import StreamingResponse
from schemas import ConnectionIdResponse, IssueCredentialResponse
from dependencies import *
=======
from dependencies import *
from fastapi import APIRouter, Header, Query, Depends
from fastapi.responses import StreamingResponse
from schemas import ConnectionIdResponse, IssueCredentialResponse
from aries_cloudcontroller import AriesAgentControllerBase
>>>>>>> 083b7736

logger = logging.getLogger(__name__)
router = APIRouter(prefix="/issuer")


@router.get(
    "/issue-credential",
    tags=["issue", "credential"],
    response_model=IssueCredentialResponse,
)
async def issue_credential(
    schema_id: str,
    connection_id: str,
    credential_attrs: List[str] = Query(None),
<<<<<<< HEAD
    api_key: Optional[str] = Header(None),
    wallet_id: Optional[str] = Header(None),
    tenant_jwt: Optional[str] = Header(None),
=======
>>>>>>> 083b7736
    aries_controller: AriesAgentControllerBase = Depends(yoma_agent),
):
    """
    Issues a credential

    Parameters:
    -----------
    schema_id: str
    connection_id: str
    credential_attrs: List[str]
        A list of requested credential attributes
    api_key: Header(None)
        The request header object api_key
    wallet_id: Header(None)
        The request header object wallet_id
    tenant_jwt: Header(None)
        The request header object tenant_jwt
    """
    try:
<<<<<<< HEAD
        async with aries_controller as controller:

            # Check if connection is active
            # connection = await controller.get_connection(connection_id)
            # TODO we should somehow enble the check below. Yet we want to provide some time window/a chance
            # to establish an active connection eg via sending a basic message or trust ping
            # in case the connection is not auto-accepting/setting itself to active

            # TODO How do we want to handle this for input? This now assumes that the client knows
            # the schema attributes or is able to obtain them if it does not.
            schema_attr = await get_schema_attributes(controller, schema_id)
            # TODO The below call works but smells fishy. What should we really be doing here?
            # Should/Can't we just obtain the credential definition id from somewhere?
            # This should be written to the ledger already. Shouldn't this fail on trying
            # to write this again? However, this just returns the wanted cred_def_id.
            credential_def = await write_credential_def(controller, schema_id)

            # TODO Do we want to obtain cred_def_id from somewhere else
            cred_def_id = await get_cred_def_id(controller, credential_def)
            # TODO Should this validate the provided schame attrs from the client against the from the schema?
            # As in should we validate at this point that the sets of attributes match
            credential_attributes = [
                {"name": k, "value": v}
                for k, v in list(zip(schema_attr, credential_attrs))
            ]
            record = await issue_credentials(
                controller, connection_id, schema_id, cred_def_id, credential_attributes
            )
            response = IssueCredentialResponse(credential=record)
            # TODO Do we want to return the record or just success?
            return response
=======
        # Check if connection is active
        # connection = await controller.get_connection(connection_id)
        # TODO we should somehow enble the check below. Yet we want to provide some time window/a chance
        # to establish an active connection eg via sending a basic message or trust ping
        # in case the connection is not auto-accepting/setting itself to active

        # TODO How do we want to handle this for input? This now assumes that the client knows
        # the schema attributes or is able to obtain them if it does not.
        schema_attr = await get_schema_attributes(aries_controller, schema_id)
        # TODO The below call works but smells fishy. What should we really be doing here?
        # Should/Can't we just obtain the credential definition id from somewhere?
        # This should be written to the ledger already. Shouldn't this fail on trying
        # to write this again? However, this just returns the wanted cred_def_id.
        credential_def = await write_credential_def(aries_controller, schema_id)

        # TODO Do we want to obtain cred_def_id from somewhere else
        cred_def_id = await get_cred_def_id(aries_controller, credential_def)
        # TODO Should this validate the provided schame attrs from the client against the from the schema?
        # As in should we validate at this point that the sets of attributes match
        credential_attributes = [
            {"name": k, "value": v} for k, v in list(zip(schema_attr, credential_attrs))
        ]
        record = await issue_credentials(
            aries_controller,
            connection_id,
            schema_id,
            cred_def_id,
            credential_attributes,
        )
        response = IssueCredentialResponse(credential=record)
        # TODO Do we want to return the record or just success?
        return response
>>>>>>> 083b7736
    except Exception as e:
        logger.error(
            f"Failed to issue credential.The following error occured:\n%s",
            e,
            exc_info=e,
        )
        raise e


@router.get(
    "/connection",
    tags=["connection", "wallets"],
    responses={
        200: {
            "content": {"image/png": {}},
            "description": "Return the JSON item or an image.",
        }
    },
)
async def create_connection(
    aries_controller: AriesAgentControllerBase = Depends(yoma_agent),
):
    """
    Creates invitation for the holder to scan

    Parameters:
    ----------
    api_key: Header(None)
        The request header object api_key
    wallet_id: Header(None)
        The request header object wallet_id
    tenant_jwt: Header(None)
        The request header object tenant_jwt

    Returns: StreamingResponse
        QRCode PNG file from StreamingResponse
    """
    try:
        # TODO: Should this come from env var or from the client request?
        invite = await aries_controller.connections.create_invitation()
        inviteURL = invite["invitation_url"]

        qr = qrcode.QRCode(version=1, box_size=10, border=5)
        qr.add_data(inviteURL)
        qr.make(fit=True)
        img = qr.make_image(fill="black", back_color="white")
        buffer_img = io.BytesIO()
        img.save(buffer_img, format="PNG")
        resp_img = io.BytesIO(buffer_img.getvalue())
        return StreamingResponse(resp_img, media_type="image/png")
    except Exception as e:
        err_trace = traceback.print_exc()
        logger.error(
            f"Failed to create qrcode. The following error occured:\n{e!r}\n{err_trace}"
        )
        raise e


# TODO Decide where this endpoint to lie
@router.get(
    "/get-connection-id",
    tags=["connection"],
    response_model=ConnectionIdResponse,
)
async def get_connection_ids(
    aries_controller: AriesAgentControllerBase = Depends(yoma_agent),
):
    """
    Creates invitation for the holder to scan

    Parameters:
    ----------
    api_key: Header(None)
        The request header object api_key
    wallet_id: Header(None)
        The request header object wallet_id
    tenant_jwt: Header(None)
        The request header object tenant_jwt

    Returns:
    --------
    connection_id: JSON
        The request response from the ledger with all current connections
        The 'results' key holds a [dict].
    """
    try:
        # TODO: Should this come from env var or from the client request?
        connection = await get_connection_id(aries_controller)
        response = ConnectionIdResponse(connection_ids=connection)
        return response
    except Exception as e:
        err_trace = traceback.print_exc()
        logger.error(
            f"Failed to get connection ids.The following error occured:\n{e!r}\n{err_trace}"
        )
        raise e<|MERGE_RESOLUTION|>--- conflicted
+++ resolved
@@ -1,14 +1,8 @@
 import io
 import logging
 import traceback
-<<<<<<< HEAD
-from typing import List, Optional
-from fastapi import APIRouter, Header, Query, Depends
-from aries_cloudcontroller import AriesAgentControllerBase
-=======
 from typing import List
 
->>>>>>> 083b7736
 import qrcode
 from facade import (
     get_connection_id,
@@ -17,17 +11,11 @@
     issue_credentials,
     write_credential_def,
 )
-<<<<<<< HEAD
-from fastapi.responses import StreamingResponse
-from schemas import ConnectionIdResponse, IssueCredentialResponse
-from dependencies import *
-=======
 from dependencies import *
 from fastapi import APIRouter, Header, Query, Depends
 from fastapi.responses import StreamingResponse
 from schemas import ConnectionIdResponse, IssueCredentialResponse
 from aries_cloudcontroller import AriesAgentControllerBase
->>>>>>> 083b7736
 
 logger = logging.getLogger(__name__)
 router = APIRouter(prefix="/issuer")
@@ -42,12 +30,6 @@
     schema_id: str,
     connection_id: str,
     credential_attrs: List[str] = Query(None),
-<<<<<<< HEAD
-    api_key: Optional[str] = Header(None),
-    wallet_id: Optional[str] = Header(None),
-    tenant_jwt: Optional[str] = Header(None),
-=======
->>>>>>> 083b7736
     aries_controller: AriesAgentControllerBase = Depends(yoma_agent),
 ):
     """
@@ -67,39 +49,6 @@
         The request header object tenant_jwt
     """
     try:
-<<<<<<< HEAD
-        async with aries_controller as controller:
-
-            # Check if connection is active
-            # connection = await controller.get_connection(connection_id)
-            # TODO we should somehow enble the check below. Yet we want to provide some time window/a chance
-            # to establish an active connection eg via sending a basic message or trust ping
-            # in case the connection is not auto-accepting/setting itself to active
-
-            # TODO How do we want to handle this for input? This now assumes that the client knows
-            # the schema attributes or is able to obtain them if it does not.
-            schema_attr = await get_schema_attributes(controller, schema_id)
-            # TODO The below call works but smells fishy. What should we really be doing here?
-            # Should/Can't we just obtain the credential definition id from somewhere?
-            # This should be written to the ledger already. Shouldn't this fail on trying
-            # to write this again? However, this just returns the wanted cred_def_id.
-            credential_def = await write_credential_def(controller, schema_id)
-
-            # TODO Do we want to obtain cred_def_id from somewhere else
-            cred_def_id = await get_cred_def_id(controller, credential_def)
-            # TODO Should this validate the provided schame attrs from the client against the from the schema?
-            # As in should we validate at this point that the sets of attributes match
-            credential_attributes = [
-                {"name": k, "value": v}
-                for k, v in list(zip(schema_attr, credential_attrs))
-            ]
-            record = await issue_credentials(
-                controller, connection_id, schema_id, cred_def_id, credential_attributes
-            )
-            response = IssueCredentialResponse(credential=record)
-            # TODO Do we want to return the record or just success?
-            return response
-=======
         # Check if connection is active
         # connection = await controller.get_connection(connection_id)
         # TODO we should somehow enble the check below. Yet we want to provide some time window/a chance
@@ -132,7 +81,6 @@
         response = IssueCredentialResponse(credential=record)
         # TODO Do we want to return the record or just success?
         return response
->>>>>>> 083b7736
     except Exception as e:
         logger.error(
             f"Failed to issue credential.The following error occured:\n%s",
