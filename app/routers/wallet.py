import logging
import os
import traceback
from typing import Optional

<<<<<<< HEAD
from core import wallet
from schemas import LedgerRequest, DidCreationResponse, InitWalletRequest

import aries_cloudcontroller

=======
from facade import (accept_taa, assign_pub_did, create_controller, create_did,
                    get_did_endpoint, get_pub_did, get_taa, post_to_ledger)
from fastapi import APIRouter, Header, HTTPException
from schemas import DidCreationResponse, InitWalletRequest, LedgerRequest
>>>>>>> e257778f

logger = logging.getLogger(__name__)

router = APIRouter(prefix="/wallets", tags=["wallets"])

admin_url = os.getenv("ACAPY_ADMIN_URL")
admin_port = os.getenv("ACAPY_ADMIN_PORT")
# TODO Should the admin_api_key be a dummy variable so the controller doesn't function w/o providing it?
# This all smells really - this has to be done in a better manner
admin_api_key = os.getenv("ACAPY_ADMIN_API_KEY")
is_multitenant = os.getenv("IS_MULTITENANT", False)
ledger_url = os.getenv("LEDGER_NETWORK_URL")


<<<<<<< HEAD
@router.get(
    "/create-pub-did", tags=["did"], response_model=DidCreationResponse
)
async def create_public_did():
    return wallet.create_public_did()
=======
@router.get("/create-pub-did", tags=["did"], response_model=DidCreationResponse)
async def create_public_did(req_header: Optional[str] = Header(None)):
    """
    Create a new public DID and
    write it to the ledger and
    receive its public info.

    Parameters:
    -----------
    req_header: Header
        The request header object with (tenant_jwt, wallet_id) or api_key

    Returns:
    * DID object (json)
    * Issuer verkey (str)
    * Issuer Endpoint (url)
    """
    try:
        async with create_controller(req_header) as controller:
            # TODO: Should this come from env var or from the client request?
            if "ledger_url" in req_header:
                url = req_header["ledger_url"]
            else:
                url = ledger_url
            # Adding empty header as parameters are being sent in payload
            generate_did_res = await create_did(controller)
            did_object = generate_did_res["result"]
            # TODO: Network and paymentaddr should be definable on the fly/via args/via request body
            # TODO: Should this really be a schema or is using schema overkill here?
            # If we leave it as schema like this I suppose it is at least usable elsewhere
            payload = LedgerRequest(
                network="stagingnet",
                did=did_object["did"],
                verkey=did_object["verkey"],
                paymentaddr="",
            )

            await post_to_ledger(url, payload)

            TAA = await get_taa(controller)

            await accept_taa(controller, TAA)

            await assign_pub_did(controller, did_object)

            get_pub_did_response = await get_pub_did(controller)
            issuer_nym = get_pub_did_response["result"]["did"]
            issuer_verkey = get_pub_did_response["result"]["verkey"]

            issuer_endpoint = await get_did_endpoint(controller, issuer_nym)
            issuer_endpoint_url = issuer_endpoint["endpoint"]

            final_response = DidCreationResponse(
                did_object=did_object,
                issuer_verkey=issuer_verkey,
                issuer_endpoint=issuer_endpoint_url,
            )
            return final_response
    except Exception as e:
        err_trace = traceback.print_exc()
        logger.error(
            f"Failed to create public DID. The following error occured:\n{e!r}\n{err_trace}"
        )
        raise e
>>>>>>> e257778f


@router.get("/")
async def wallets_root():
    """
    The default endpoints for wallets
    """
    # TODO: Determine what this should return or
    # whether this should return anything at all
    return {
        "message": "Wallets endpoint. Please, visit /docs to consult the Swagger docs."
    }


# TODO: This should be somehow retsricted?!
@router.post("/create-wallet")
async def create_wallet(
    wallet_payload: InitWalletRequest, req_header: Optional[str] = Header(None)
):
    """
    Create a new wallet

    Parameters:
    -----------
    wallet_payload: dict
        The payload for creating the wallet
    req_header: Header
        The request header object with (tenant_jwt, wallet_id) or api_key

    Returns:
    --------
    The response object from creating a wallet on the ledger
    """
    try:
        async with create_controller(req_header) as controller:
            if controller.is_multitenant:
                # TODO replace with model for payload/wallet like
                # described https://fastapi.tiangolo.com/tutorial/body/
                # TODO Remove this default wallet. This has to be provided
                # At least unique values for eg label, The rest could be filled
                # with default values like image_url could point to a defautl avatar img
                if not wallet_payload:
                    payload = {
                        "image_url": "https://aries.ca/images/sample.png",
                        "key_management_mode": "managed",
                        "label": "YOMA",
                        "wallet_dispatch_type": "default",
                        "wallet_key": "MySecretKey1234",
                        "wallet_name": "YOMAsWallet",
                        "wallet_type": "indy",
                    }
                else:
                    payload = wallet_payload
                wallet_response = await controller.multitenant.create_subwallet(payload)
            else:
                # TODO: Implement wallet_response as schema if that is useful
                wallet_response = await controller.wallet.create_did()
            return wallet_response
    except Exception as e:
        logger.error(f"Failed to create wallet:\n{e!r}")
        raise HTTPException(
            status_code=500,
            detail=f"Something went wrong: {e!r}",
        )<|MERGE_RESOLUTION|>--- conflicted
+++ resolved
@@ -1,20 +1,14 @@
+from fastapi import APIRouter, HTTPException
+import requests
+import json
+import os
 import logging
-import os
-import traceback
-from typing import Optional
-
-<<<<<<< HEAD
+
 from core import wallet
 from schemas import LedgerRequest, DidCreationResponse, InitWalletRequest
 
 import aries_cloudcontroller
 
-=======
-from facade import (accept_taa, assign_pub_did, create_controller, create_did,
-                    get_did_endpoint, get_pub_did, get_taa, post_to_ledger)
-from fastapi import APIRouter, Header, HTTPException
-from schemas import DidCreationResponse, InitWalletRequest, LedgerRequest
->>>>>>> e257778f
 
 logger = logging.getLogger(__name__)
 
@@ -22,94 +16,26 @@
 
 admin_url = os.getenv("ACAPY_ADMIN_URL")
 admin_port = os.getenv("ACAPY_ADMIN_PORT")
-# TODO Should the admin_api_key be a dummy variable so the controller doesn't function w/o providing it?
-# This all smells really - this has to be done in a better manner
 admin_api_key = os.getenv("ACAPY_ADMIN_API_KEY")
 is_multitenant = os.getenv("IS_MULTITENANT", False)
 ledger_url = os.getenv("LEDGER_NETWORK_URL")
 
 
-<<<<<<< HEAD
 @router.get(
     "/create-pub-did", tags=["did"], response_model=DidCreationResponse
 )
 async def create_public_did():
     return wallet.create_public_did()
-=======
-@router.get("/create-pub-did", tags=["did"], response_model=DidCreationResponse)
-async def create_public_did(req_header: Optional[str] = Header(None)):
-    """
-    Create a new public DID and
-    write it to the ledger and
-    receive its public info.
-
-    Parameters:
-    -----------
-    req_header: Header
-        The request header object with (tenant_jwt, wallet_id) or api_key
-
-    Returns:
-    * DID object (json)
-    * Issuer verkey (str)
-    * Issuer Endpoint (url)
-    """
-    try:
-        async with create_controller(req_header) as controller:
-            # TODO: Should this come from env var or from the client request?
-            if "ledger_url" in req_header:
-                url = req_header["ledger_url"]
-            else:
-                url = ledger_url
-            # Adding empty header as parameters are being sent in payload
-            generate_did_res = await create_did(controller)
-            did_object = generate_did_res["result"]
-            # TODO: Network and paymentaddr should be definable on the fly/via args/via request body
-            # TODO: Should this really be a schema or is using schema overkill here?
-            # If we leave it as schema like this I suppose it is at least usable elsewhere
-            payload = LedgerRequest(
-                network="stagingnet",
-                did=did_object["did"],
-                verkey=did_object["verkey"],
-                paymentaddr="",
-            )
-
-            await post_to_ledger(url, payload)
-
-            TAA = await get_taa(controller)
-
-            await accept_taa(controller, TAA)
-
-            await assign_pub_did(controller, did_object)
-
-            get_pub_did_response = await get_pub_did(controller)
-            issuer_nym = get_pub_did_response["result"]["did"]
-            issuer_verkey = get_pub_did_response["result"]["verkey"]
-
-            issuer_endpoint = await get_did_endpoint(controller, issuer_nym)
-            issuer_endpoint_url = issuer_endpoint["endpoint"]
-
-            final_response = DidCreationResponse(
-                did_object=did_object,
-                issuer_verkey=issuer_verkey,
-                issuer_endpoint=issuer_endpoint_url,
-            )
-            return final_response
-    except Exception as e:
-        err_trace = traceback.print_exc()
-        logger.error(
-            f"Failed to create public DID. The following error occured:\n{e!r}\n{err_trace}"
-        )
-        raise e
->>>>>>> e257778f
 
 
 @router.get("/")
 async def wallets_root():
     """
     The default endpoints for wallets
-    """
-    # TODO: Determine what this should return or
-    # whether this should return anything at all
+
+    TODO: Determine what this should return or
+    whether this should return anything at all
+    """
     return {
         "message": "Wallets endpoint. Please, visit /docs to consult the Swagger docs."
     }
@@ -156,12 +82,124 @@
                     payload = wallet_payload
                 wallet_response = await controller.multitenant.create_subwallet(payload)
             else:
-                # TODO: Implement wallet_response as schema if that is useful
-                wallet_response = await controller.wallet.create_did()
-            return wallet_response
+                payload = wallet_payload
+            wallet_response = await aries_agent_controller.multitenant.create_subwallet(
+                payload
+            )
+        else:
+            # TODO: Implement wallet_response as schema if that is useful
+            wallet_response = await aries_agent_controller.wallet.create_did()
+        await aries_agent_controller.terminate()
+        return wallet_response
     except Exception as e:
-        logger.error(f"Failed to create wallet:\n{e!r}")
+        await aries_agent_controller.terminate()
         raise HTTPException(
             status_code=500,
             detail=f"Something went wrong: {e!r}",
-        )+        )
+
+
+# TODOs see endpoints below
+@router.get("/{wallet_id}")
+async def get_wallet_info_by_id(wallet_id: str):
+    """
+    Get the wallet information by id
+
+    Parameters:
+    -----------
+    wallet_id: str
+    """
+    pass
+
+
+@router.get("/{wallet_id}/connections", tags=["connections"])
+async def get_connections(wallet_id: str):
+    """
+    Get all connections for a wallet given the wallet's ID
+
+    Parameters:
+    -----------
+    wallet_id: str
+    """
+    pass
+
+
+@router.get("/{wallet_id}/connections/{conn_id}", tags=["connections"])
+async def get_connection_by_id(wallet_id: str, connection_id: str):
+    """
+    Get the specific connections per wallet per connection
+    by respective IDs
+
+    Parameters:
+    -----------
+    wallet_id: str
+    """
+    pass
+
+
+@router.post("/{wallet_id}/connections", tags=["connections"])
+async def create_connection_by_id(wallet_id: str):
+    """
+    Create a connection for a wallet
+
+    Parameters:
+    -----------
+    wallet_id: str
+    """
+    pass
+
+
+@router.put("/{wallet_id}/connections/{conn_id}", tags=["connections"])
+async def update_connection_by_id(wallet_id: str, connection_id: str):
+    """
+    Update a specific connection (by ID) for a
+    given wallet (by ID)
+
+    Parameters:
+    -----------
+    wallet_id: str
+    connection_id: str
+    """
+    pass
+
+
+@router.delete("/{wallet_id}/connections/{conn_id}", tags=["connections"])
+async def delete_connection_by_id(wallet_id: str, connection_id: str):
+    """
+    Delete a connection (by ID) for a given wallet (by ID)
+
+    Parameters:
+    -----------
+    wallet_id: str
+    connection_id: str
+    """
+    pass
+
+
+@router.delete("/{wallet_id}", tags=["connections"])
+async def delete_wallet_by_id(wallet_id: str):
+    """
+    Delete a wallet (by ID)
+
+    Parameters:
+    -----------
+    wallet_id: str
+    """
+    # TODO: Should this be admin-only?
+    pass
+
+
+@router.post("/{wallet_id}", tags=["connections"])
+async def add_did_to_trusted_reg(wallet_id: str):
+    """
+    Delete a wallet (by ID)
+
+    Parameters:
+    -----------
+    wallet_id: str
+    """
+    # TODO: Should this be admin-only?
+    pass
+
+
+# TODO Add Security and key managements eg. create and exchange new key pairs