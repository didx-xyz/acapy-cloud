<<<<<<< HEAD
from fastapi import APIRouter, HTTPException, Header
import logging
=======
>>>>>>> 1fc5e028
import os
import logging
from typing import Optional
import traceback

from fastapi import APIRouter, HTTPException, Header

from schemas import LedgerRequest, DidCreationResponse, InitWalletRequest
from facade import (
    create_controller,
    create_did,
    post_to_ledger,
    get_taa,
    accept_taa,
    assign_pub_did,
    get_pub_did,
    get_did_endpoint,
)

<<<<<<< HEAD
from facade import (
    accept_taa,
    assign_pub_did,
    create_controller,
    create_did,
    get_did_endpoint,
    get_pub_did,
    get_taa,
    post_to_ledger,
)

from schemas import DidCreationResponse, InitWalletRequest, LedgerRequest
=======
>>>>>>> 1fc5e028

logger = logging.getLogger(__name__)

router = APIRouter(prefix="/wallets", tags=["wallets"])

admin_url = os.getenv("ACAPY_ADMIN_URL")
admin_port = os.getenv("ACAPY_ADMIN_PORT")
# TODO Should the admin_api_key be a dummy variable so the controller doesn't function w/o providing it?
# This all smells really - this has to be done in a better manner
admin_api_key = os.getenv("ACAPY_ADMIN_API_KEY")
is_multitenant = os.getenv("IS_MULTITENANT", False)
ledger_url = os.getenv("LEDGER_NETWORK_URL")


@router.get("/create-pub-did", tags=["did"], response_model=DidCreationResponse)
async def create_public_did(req_header: Optional[str] = Header(None)):
    """
    Create a new public DID and
    write it to the ledger and
    receive its public info.

    Parameters:
    -----------
    req_header: Header
        The request header object with (tenant_jwt, wallet_id) or api_key

    Returns:
    * DID object (json)
    * Issuer verkey (str)
    * Issuer Endpoint (url)
    """
    try:
        async with create_controller(req_header) as controller:
            # TODO: Should this come from env var or from the client request?
            if "ledger_url" in req_header:
                url = req_header["ledger_url"]
            else:
                url = ledger_url
            # Adding empty header as parameters are being sent in payload
            generate_did_res = await create_did(controller)
            did_object = generate_did_res["result"]
            # TODO: Network and paymentaddr should be definable on the fly/via args/via request body
            # TODO: Should this really be a schema or is using schema overkill here?
            # If we leave it as schema like this I suppose it is at least usable elsewhere
            payload = LedgerRequest(
                network="stagingnet",
                did=did_object["did"],
                verkey=did_object["verkey"],
                paymentaddr="",
            )

            await post_to_ledger(url, payload)

            TAA = await get_taa(controller)

            await accept_taa(controller, TAA)

            await assign_pub_did(controller, did_object)

            get_pub_did_response = await get_pub_did(controller)
            issuer_nym = get_pub_did_response["result"]["did"]
            issuer_verkey = get_pub_did_response["result"]["verkey"]

            issuer_endpoint = await get_did_endpoint(controller, issuer_nym)
            issuer_endpoint_url = issuer_endpoint["endpoint"]

            final_response = DidCreationResponse(
                did_object=did_object,
                issuer_verkey=issuer_verkey,
                issuer_endpoint=issuer_endpoint_url,
            )
            return final_response
    except Exception as e:
        err_trace = traceback.print_exc()
        logger.error(
            f"Failed to create public DID. The following error occured:\n{e!r}\n{err_trace}"
        )
        raise e


@router.get("/")
async def wallets_root():
    """
    The default endpoints for wallets
    """
    # TODO: Determine what this should return or
    # whether this should return anything at all
    return {
        "message": "Wallets endpoint. Please, visit /docs to consult the Swagger docs."
    }


# TODO: This should be somehow retsricted?!
@router.post("/create-wallet")
async def create_wallet(
    wallet_payload: InitWalletRequest, req_header: Optional[str] = Header(None)
):
    """
    Create a new wallet

    Parameters:
    -----------
    wallet_payload: dict
        The payload for creating the wallet
    req_header: Header
        The request header object with (tenant_jwt, wallet_id) or api_key

    Returns:
    --------
    The response object from creating a wallet on the ledger
    """
    try:
        async with create_controller(req_header) as controller:
            if controller.is_multitenant:
                # TODO replace with model for payload/wallet like
                # described https://fastapi.tiangolo.com/tutorial/body/
                # TODO Remove this default wallet. This has to be provided
                # At least unique values for eg label, The rest could be filled
                # with default values like image_url could point to a defautl avatar img
                if not wallet_payload:
                    payload = {
                        "image_url": "https://aries.ca/images/sample.png",
                        "key_management_mode": "managed",
                        "label": "Alice",
                        "wallet_dispatch_type": "default",
                        "wallet_key": "MySecretKey1234",
                        "wallet_name": "AlicesWallet",
                        "wallet_type": "indy",
                    }
                else:
                    payload = wallet_payload
                wallet_response = await controller.multitenant.create_subwallet(payload)
            else:
                # TODO: Implement wallet_response as schema if that is useful
                wallet_response = await controller.wallet.create_did()
            return wallet_response
    except Exception as e:
        logger.error(f"Failed to create wallet:\n{e!r}")
        raise HTTPException(
            status_code=500,
            detail=f"Something went wrong: {e!r}",
        )<|MERGE_RESOLUTION|>--- conflicted
+++ resolved
@@ -1,28 +1,12 @@
-<<<<<<< HEAD
-from fastapi import APIRouter, HTTPException, Header
-import logging
-=======
->>>>>>> 1fc5e028
 import os
 import logging
+import os
+import traceback
 from typing import Optional
-import traceback
 
 from fastapi import APIRouter, HTTPException, Header
 
 from schemas import LedgerRequest, DidCreationResponse, InitWalletRequest
-from facade import (
-    create_controller,
-    create_did,
-    post_to_ledger,
-    get_taa,
-    accept_taa,
-    assign_pub_did,
-    get_pub_did,
-    get_did_endpoint,
-)
-
-<<<<<<< HEAD
 from facade import (
     accept_taa,
     assign_pub_did,
@@ -33,10 +17,6 @@
     get_taa,
     post_to_ledger,
 )
-
-from schemas import DidCreationResponse, InitWalletRequest, LedgerRequest
-=======
->>>>>>> 1fc5e028
 
 logger = logging.getLogger(__name__)
 
