<<<<<<< HEAD
from fastapi import APIRouter, HTTPException, Header
import os
import logging
from typing import Optional
import traceback

from schemas import LedgerRequest, DidCreationResponse, InitWalletRequest
from facade import (
    create_controller,
    create_did,
    post_to_ledger,
    get_taa,
    accept_taa,
    assign_pub_did,
    get_pub_did,
    get_did_endpoint,
)

=======
import logging
import os
import traceback
from typing import Optional

from facade import (accept_taa, assign_pub_did, create_controller, create_did,
                    get_did_endpoint, get_pub_did, get_taa, post_to_ledger)
from fastapi import APIRouter, Header, HTTPException
from schemas import DidCreationResponse, InitWalletRequest, LedgerRequest
>>>>>>> 648ed986

logger = logging.getLogger(__name__)

router = APIRouter(prefix="/wallets", tags=["wallets"])

admin_url = os.getenv("ACAPY_ADMIN_URL")
admin_port = os.getenv("ACAPY_ADMIN_PORT")
# TODO Should the admin_api_key be a dummy variable so the controller doesn't function w/o providing it?
# This all smells really - this has to be done in a better manner
admin_api_key = os.getenv("ACAPY_ADMIN_API_KEY")
is_multitenant = os.getenv("IS_MULTITENANT", False)
ledger_url = os.getenv("LEDGER_NETWORK_URL")


@router.get("/create-pub-did", tags=["did"], response_model=DidCreationResponse)
async def create_public_did(req_header: Optional[str] = Header(None)):
    """
    Create a new public DID and
    write it to the ledger and
    receive its public info.

    Parameters:
    -----------
    req_header: Header
        The request header object with (tenant_jwt, wallet_id) or api_key

    Returns:
    * DID object (json)
    * Issuer verkey (str)
    * Issuer Endpoint (url)
    """
    try:
        async with create_controller(req_header) as controller:
            # TODO: Should this come from env var or from the client request?
            if "ledger_url" in req_header:
                url = req_header["ledger_url"]
            else:
                url = ledger_url
            # Adding empty header as parameters are being sent in payload
            generate_did_res = await create_did(controller)
            did_object = generate_did_res["result"]
            # TODO: Network and paymentaddr should be definable on the fly/via args/via request body
            # TODO: Should this really be a schema or is using schema overkill here?
            # If we leave it as schema like this I suppose it is at least usable elsewhere
            payload = LedgerRequest(
                network="stagingnet",
                did=did_object["did"],
                verkey=did_object["verkey"],
                paymentaddr="",
            ).dict()

<<<<<<< HEAD
            ledger_res = await post_to_ledger(url, payload)
            
            logger.error(str(ledger_res.content))
=======
            await post_to_ledger(url, payload)
>>>>>>> 648ed986

            TAA = await get_taa(controller)

            await accept_taa(controller, TAA)

            await assign_pub_did(controller, did_object)

            get_pub_did_response = await get_pub_did(controller)
            issuer_nym = get_pub_did_response["result"]["did"]
            issuer_verkey = get_pub_did_response["result"]["verkey"]

            issuer_endpoint = await get_did_endpoint(controller, issuer_nym)
            issuer_endpoint_url = issuer_endpoint["endpoint"]

            final_response = DidCreationResponse(
                did_object=did_object,
                issuer_verkey=issuer_verkey,
                issuer_endpoint=issuer_endpoint_url,
            )
            return final_response
    except Exception as e:
        err_trace = traceback.print_exc()
        logger.error(
            f"Failed to create public DID. The following error occured:\n{e!r}\n{err_trace}"
        )
        raise e


@router.get("/")
async def wallets_root():
    """
    The default endpoints for wallets
    """
    # TODO: Determine what this should return or
    # whether this should return anything at all
    return {
        "message": "Wallets endpoint. Please, visit /docs to consult the Swagger docs."
    }


# TODO: This should be somehow retsricted?!
@router.post("/create-wallet")
async def create_wallet(
    wallet_payload: InitWalletRequest, req_header: Optional[str] = Header(None)
):
    """
    Create a new wallet

    Parameters:
    -----------
    wallet_payload: dict
        The payload for creating the wallet
    req_header: Header
        The request header object with (tenant_jwt, wallet_id) or api_key

    Returns:
    --------
    The response object from creating a wallet on the ledger
    """
    try:
        async with create_controller(req_header) as controller:
            if controller.is_multitenant:
                # TODO replace with model for payload/wallet like
                # described https://fastapi.tiangolo.com/tutorial/body/
                # TODO Remove this default wallet. This has to be provided
                # At least unique values for eg label, The rest could be filled
                # with default values like image_url could point to a defautl avatar img
                if not wallet_payload:
                    payload = {
                        "image_url": "https://aries.ca/images/sample.png",
                        "key_management_mode": "managed",
                        "label": "Alice",
                        "wallet_dispatch_type": "default",
                        "wallet_key": "MySecretKey1234",
                        "wallet_name": "AlicesWallet",
                        "wallet_type": "indy",
                    }
                else:
                    payload = wallet_payload
                wallet_response = await controller.multitenant.create_subwallet(payload)
            else:
                # TODO: Implement wallet_response as schema if that is useful
                wallet_response = await controller.wallet.create_did()
            return wallet_response
    except Exception as e:
        logger.error(f"Failed to create wallet:\n{e!r}")
        raise HTTPException(
            status_code=500,
            detail=f"Something went wrong: {e!r}",
        )<|MERGE_RESOLUTION|>--- conflicted
+++ resolved
@@ -1,4 +1,3 @@
-<<<<<<< HEAD
 from fastapi import APIRouter, HTTPException, Header
 import os
 import logging
@@ -17,17 +16,6 @@
     get_did_endpoint,
 )
 
-=======
-import logging
-import os
-import traceback
-from typing import Optional
-
-from facade import (accept_taa, assign_pub_did, create_controller, create_did,
-                    get_did_endpoint, get_pub_did, get_taa, post_to_ledger)
-from fastapi import APIRouter, Header, HTTPException
-from schemas import DidCreationResponse, InitWalletRequest, LedgerRequest
->>>>>>> 648ed986
 
 logger = logging.getLogger(__name__)
 
@@ -79,13 +67,9 @@
                 paymentaddr="",
             ).dict()
 
-<<<<<<< HEAD
             ledger_res = await post_to_ledger(url, payload)
-            
+
             logger.error(str(ledger_res.content))
-=======
-            await post_to_ledger(url, payload)
->>>>>>> 648ed986
 
             TAA = await get_taa(controller)
 
