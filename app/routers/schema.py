<<<<<<< HEAD
import logging
=======
from distutils.util import strtobool

from typing import List
import os

>>>>>>> 42431ea0
from fastapi import APIRouter, HTTPException, Query
import aries_cloudcontroller

from schemas import SchemaLedgerRequest, SchemaResponse

logger = logging.getLogger(__name__)

router = APIRouter()

admin_url = os.getenv("ACAPY_ADMIN_URL")
admin_port = os.getenv("ACAPY_ADMIN_PORT")
admin_api_key = os.getenv("ACAPY_ADMIN_API_KEY")
is_multitenant = strtobool(os.getenv("IS_MULTITENANT", "True"))

ledger_url = os.getenv("LEDGER_NETWORK_URL")


@router.get("/schema/all_schemas", tags=["schemas"])
async def get_schema():
    """
    Get all valid schemas from YOMA
    """
    try:
        aries_agent_controller = aries_cloudcontroller.AriesAgentController(
            admin_url=f"{admin_url}:{admin_port}",
            api_key=admin_api_key,
            is_multitenant=is_multitenant,
        )
        created_schemas = await aries_agent_controller.schema.get_created_schema()
        await aries_agent_controller.terminate()
        return created_schemas

    except Exception as e:
        await aries_agent_controller.terminate()
        raise HTTPException(
            status_code=500,
            detail=f"Something went wrong.\n Could not get schema from ledger.\n{e}.",
        ) from e


@router.post(
    "/schema/write-schema-and-credential-definition",
    tags=["schemas", "credentials"],
    response_model=SchemaResponse,
)
async def write_credential_schema(
    schema_name: str, schema_version: str, schema_attrs: List[str] = Query(None)
):
    """
    Create schema and credential definition and
    write it to the ledger.

    Parameters:
    ----------
    * schema_name: str
        The name of the schema to be defined
    * schema_version: str
        The version of the schema to be written\n
        Should be of the form x.x.x where x is an integer
    * schema_attributes: list, optional
        A list of attributes for the schema (default is None)

    Returns:
    --------
    as json:
    * schema
    * schema_id
    * credential_definition
    * credential_id
    """
    try:
        aries_agent_controller = aries_cloudcontroller.AriesAgentController(
            admin_url=f"{admin_url}:{admin_port}",
            api_key=admin_api_key,
            is_multitenant=is_multitenant,
        )

        # Defining schema and writing it to the ledger

        schema_definition_request = SchemaLedgerRequest(
            schema_name=schema_name,
            schema_version=schema_version,
            schema_attrs=schema_attrs,
        )

        write_schema_resp = await aries_agent_controller.schema.write_schema(
            schema_definition_request.schema_name,
            schema_definition_request.schema_attrs,
            schema_definition_request.schema_version,
        )

        if not write_schema_resp or write_schema_resp == {}:
            await aries_agent_controller.terminate()
            raise HTTPException(
                status_code=404,
                detail=f"Something went wrong.\n Could not write schema to ledger.\n{schema}",
            )
        schema_id = write_schema_resp["schema_id"]

        # Writing credential definition
        credential_definition = await aries_agent_controller.definitions.write_cred_def(
            schema_id
        )
        if not credential_definition:
            await aries_agent_controller.terminate()
            raise HTTPException(
                status_code=404,
                detail=f"Something went wrong.\nCould not write credential definition to ledger.\n{credential_definition}",
            )
        credential_definition_id = credential_definition["credential_definition_id"]

        final_response = SchemaResponse(
            schema_resp=write_schema_resp,
            schema_id=schema_id,
            credential_definition=credential_definition,
            credential_id=credential_definition_id,
        )
        await aries_agent_controller.terminate()
        return final_response
    except Exception as e:
        await aries_agent_controller.terminate()
        logger.error(f"{e!r}")
        raise HTTPException(
            status_code=500,
            detail=f"Something went wrong: {e!r}",
        ) from e


@router.get("/schema/registry", tags=["schemas", "registry"])
async def get_schema_registry():
    """
    A function to obtain all schemas written to the ledger by YOMA
    and YOMA only.

    Returns:
    --------
    schemas: [dict]
        A list of schema definitions
    """
    aries_agent_controller = aries_cloudcontroller.AriesAgentController(
        admin_url=f"{admin_url}:{admin_port}",
        api_key=admin_api_key,
        is_multitenant=is_multitenant,
    )

    schemas = {}
    # schemas = aries_agent_controller.schema

    await aries_agent_controller.terminate()
    return schemas<|MERGE_RESOLUTION|>--- conflicted
+++ resolved
@@ -1,12 +1,8 @@
-<<<<<<< HEAD
 import logging
-=======
 from distutils.util import strtobool
-
 from typing import List
 import os
 
->>>>>>> 42431ea0
 from fastapi import APIRouter, HTTPException, Query
 import aries_cloudcontroller
 
