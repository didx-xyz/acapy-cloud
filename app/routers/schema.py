--- conflicted
+++ resolved
@@ -1,29 +1,22 @@
 import logging
-<<<<<<< HEAD
 from distutils.util import strtobool
-from typing import List
-=======
->>>>>>> 648ed986
 import os
 import traceback
 from distutils.util import strtobool
 from typing import List, Optional
 
-import aries_cloudcontroller
-from facade import (create_controller, get_schema_list, write_credential_def,
-                    write_schema_definition)
+from facade import (
+    create_controller,
+    get_schema_list,
+    write_credential_def,
+    write_schema_definition,
+)
 from fastapi import APIRouter, Header, HTTPException, Query
 from schemas import SchemaLedgerRequest, SchemaResponse
 
-<<<<<<< HEAD
-logger = logging.getLogger(__name__)
-
-router = APIRouter()
-=======
 router = APIRouter(prefix="/schemas", tags=["schemas"])
 
 logger = logging.getLogger(__name__)
->>>>>>> 648ed986
 
 admin_url = os.getenv("ACAPY_ADMIN_URL")
 admin_port = os.getenv("ACAPY_ADMIN_PORT")
@@ -51,14 +44,10 @@
         )
         raise e
 
+
 @router.post(
-<<<<<<< HEAD
-    "/schema/write-schema-and-credential-definition",
-    tags=["schemas", "credentials"],
-=======
     "/write-schema-and-credential-definition",
     tags=["credentials"],
->>>>>>> 648ed986
     response_model=SchemaResponse,
 )
 async def write_credential_schema(
@@ -100,27 +89,14 @@
                 schema_attrs=schema_attrs,
             )
 
-<<<<<<< HEAD
-        schema_definition_request = SchemaLedgerRequest(
-            schema_name=schema_name,
-            schema_version=schema_version,
-            schema_attrs=schema_attrs,
-        )
-
-        write_schema_resp = await aries_agent_controller.schema.write_schema(
-            schema_definition_request.schema_name,
-            schema_definition_request.schema_attrs,
-            schema_definition_request.schema_version,
-        )
-=======
             write_schema_resp = await write_schema_definition(
                 controller, schema_definition_request
             )
+
             schema_id = write_schema_resp["schema_id"]
 
             # Writing credential definition
             credential_definition = await write_credential_def(controller, schema_id)
->>>>>>> 648ed986
 
             credential_definition_id = credential_definition["credential_definition_id"]
 
@@ -130,25 +106,6 @@
                 credential_definition=credential_definition,
                 credential_definition_id=credential_definition_id,
             )
-<<<<<<< HEAD
-        credential_definition_id = credential_definition["credential_definition_id"]
-
-        final_response = SchemaResponse(
-            schema_resp=write_schema_resp,
-            schema_id=schema_id,
-            credential_definition=credential_definition,
-            credential_id=credential_definition_id,
-        )
-        await aries_agent_controller.terminate()
-        return final_response
-    except Exception as e:
-        await aries_agent_controller.terminate()
-        logger.error(f"{e!r}")
-        raise HTTPException(
-            status_code=500,
-            detail=f"Something went wrong: {e!r}",
-        ) from e
-=======
             return final_response
     except Exception as e:
         err_trace = traceback.print_exc()
@@ -156,7 +113,6 @@
             f"Something went wrong, the following error occured:{e!r}\n{err_trace}"
         )
         raise e
->>>>>>> 648ed986
 
 
 @router.get("/registry", tags=["registry"])
