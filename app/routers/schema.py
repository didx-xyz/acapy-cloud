--- conflicted
+++ resolved
@@ -126,14 +126,9 @@
         await aries_agent_controller.terminate()
         logger.error(f"{e!r}")
         raise HTTPException(
-<<<<<<< HEAD
-            status_code=500, detail=f"Something went wrong: {e!r}",
-        )
-=======
             status_code=500,
             detail=f"Something went wrong: {e!r}",
         ) from e
->>>>>>> a5528bcc
 
 
 @router.get("/registry", tags=["registry"])
