import logging
import os
from contextlib import asynccontextmanager
from typing import Generic, TypeVar, Callable

import requests
from fastapi import HTTPException, Header
from utils import controller_factory, ControllerType

T_co = TypeVar("T_co", contravariant=True)

logger = logging.getLogger(__name__)

EMBEDDED_API_KEY = os.getenv("EMBEDDED_API_KEY", None)


def agent_fun_creator(controller_type: ControllerType):
    def _yoma_factory(x_api_key: str = Header(None), authorization: str = None):
        return controller_factory(
            controller_type=ControllerType.YOMA_AGENT, x_api_key=x_api_key
        )

    def _member_factory(x_api_key: str = Header(None), authorization: str = None):
        return controller_factory(
            ControllerType.MEMBER_AGENT,
            x_api_key=EMBEDDED_API_KEY,
            authorization_header=authorization,
        )

    def _ecosystem_factory(x_api_key: str = Header(None), authorization: str = None):
        return controller_factory(
            controller_type=ControllerType.ECOSYSTEM_AGENT,
            x_api_key=EMBEDDED_API_KEY,
            authorization_header=authorization,
        )

    agent_creators = {
        ControllerType.MEMBER_AGENT: _member_factory,
        ControllerType.YOMA_AGENT: _yoma_factory,
        ControllerType.ECOSYSTEM_AGENT: _member_factory,
    }

    async def create(x_api_key: str = Header(None), authorization: str = None):
        controller = None
        try:
            agent_creator = agent_creators[controller_type]
            controller = agent_creator(x_api_key, authorization)
            yield controller
        except Exception as e:
            # We can only log this here and not raise an HTTPExeption as
            # we are past the yield. See here: https://fastapi.tiangolo.com/tutorial/dependencies/dependencies-with-yield/#dependencies-with-yield-and-httpexception
            logger.error("%s", e, exc_info=e)
            raise e
        finally:
            if controller:
                await controller.terminate()

    return create


yoma_agent = agent_fun_creator(ControllerType.YOMA_AGENT)
ecosystem_agent = agent_fun_creator(ControllerType.ECOSYSTEM_AGENT)
member_agent = agent_fun_creator(ControllerType.MEMBER_AGENT)
ecosystem_or_member_agent = None


async def agent_creator(
    controller_type: ControllerType,
    x_api_key: str = Header(None),
    authorization: str = None,
):
    try:
        if controller_type == ControllerType.MEMBER_AGENT:
            controller = controller_factory(
                controller_type=ControllerType.MEMBER_AGENT,
                x_api_key=EMBEDDED_API_KEY,
                authorization_header=authorization,
            )
        elif controller_type == ControllerType.ECOSYSTEM_AGENT:
            controller = controller_factory(
                controller_type=ControllerType.ECOSYSTEM_AGENT,
                x_api_key=EMBEDDED_API_KEY,
                authorization_header=authorization,
            )
        elif controller_type == ControllerType.YOMA_AGENT:
            controller = controller_factory(
                controller_type=ControllerType.YOMA_AGENT, x_api_key=x_api_key
            )
        else:
            raise Exception(f"Unknown controller type {controller_type}")
        yield controller
    except Exception as e:
        # We can only log this here and not raise an HTTPExeption as
        # we are past the yield. See here: https://fastapi.tiangolo.com/tutorial/dependencies/dependencies-with-yield/#dependencies-with-yield-and-httpexception
        logger.error("%s", e, exc_info=e)
        raise e
    finally:
        if controller:
            await controller.terminate()


<<<<<<< HEAD
async def create_yoma_controller(
    x_api_key: str = Header(None), authorization: str = None
):
    try:
        controller = controller_factory(
            controller_type=ControllerType.YOMA_AGENT, x_api_key=x_api_key
        )
        yield controller
    except Exception as e:
        # We can only log this here and not raise an HTTPExeption as
        # we are past the yield. See here: https://fastapi.tiangolo.com/tutorial/dependencies/dependencies-with-yield/#dependencies-with-yield-and-httpexception
        logger.error("%s", e, exc_info=e)
        raise e
    finally:
        await controller.terminate()


=======
@asynccontextmanager
>>>>>>> df6cc96f
async def create_controller(
    controller_type: ControllerType, x_api_key=None, jwt_token=None
) -> Generic[T_co]:
    """
    Instantiate an AriesAgentController or a TenantController
    based on header attributes

    Parameters:
    -----------
    auth_header: dict
        The header object containing wallet_id and jwt_token, or api_key

    Returns:
    --------
    controller: Generic type of aries_cloudcontroller instance
        The AsyncContextMananger instance of the cloudcontroller
    """
    controller = controller_factory(
        controller_type=controller_type, x_api_key=x_api_key
    )
    try:
        yield controller
    except Exception as e:
        # We can only log this here and not raise an HTTPExeption as
        # we are past the yield. See here: https://fastapi.tiangolo.com/tutorial/dependencies/dependencies-with-yield/#dependencies-with-yield-and-httpexception
        logger.error("%s", e, exc_info=e)
        raise e
    finally:
        await controller.terminate()


async def get_schema_attributes(controller, schema_id):
    """
    Obtains Schema Attributes

    Parameters:
    ----------
    controller: AriesController
        The aries_cloudcontroller object

    Returns
    -------
    schema_attr :dict
    """

    schema_resp = await controller.schema.get_by_id(schema_id)
    if not schema_resp:
        raise HTTPException(
            status_code=404, detail="Could not find schema from provided ID"
        )
    schema_attr = schema_resp["schema"]["attrNames"]
    return schema_attr


async def write_credential_def(controller, schema_id):
    """
    Writes Credential Definition to the ledger

    Parameters:
    ----------
    controller: AriesController
        The aries_cloudcontroller object

    Schema id

    Returns:
    -------
    write_cred_response :dict
    """

    write_cred_response = await controller.definitions.write_cred_def(schema_id)
    if not write_cred_response:
        raise HTTPException(
            status_code=404,
            detail="Something went wrong. Could not write credential definition to the ledger",
        )
    return write_cred_response


async def get_cred_def_id(controller, credential_def):
    """
    Obtains the credential definition id

    Parameters:
    ----------
    controller: AriesController
        The aries_cloudcontroller object

    credential_def : The credential definition whose id we wish to obtain

    Returns:
    -------
    cred_def_id : dict
        The credential definition id
    """

    # TODO Determine what is funky here?!
    cred_def_id = credential_def["credential_definition_id"]
    if not cred_def_id:
        raise HTTPException(
            status_code=404,
            detail="Something went wrong. Could not find credential definition id from the provided credential definition",
        )
    return cred_def_id


async def issue_credentials(
    controller, connection_id, schema_id, cred_def_id, credential_attributes
):
    record = await controller.issuer.send_credential(
        connection_id, schema_id, cred_def_id, credential_attributes, trace=False
    )
    if not record:
        raise HTTPException(
            status_code=404, detail="Something went wrong. Unable to issue credential."
        )
    # TODO DO we want to return the credential or just SUCCESS ?
    return record


async def get_connection_id(controller):
    """
    Obtains list existing connection ids

    Parameters:
    -----------
    controller: AriesController
        The aries_cloudcontroller object

    Returns:
    -------
    connections: dict
        List of existing connections in
    """
    connections = await controller.connections.get_connections()
    if not connections:
        raise HTTPException(
            status_code=404, detail="Something went wrong. Could not obtain connections"
        )
    # TODO Return only the active connection id??
    return connections


async def get_schema_list(controller):
    """
    Obtains list of existing schemas

    Parameters:
    -----------
    controller: AriesController
        The aries_cloudcontroller object

    Returns
    -------
    created_schemas : dict
        List of schemas
    """
    created_schemas = await controller.schema.get_created_schema()
    if not created_schemas:
        raise HTTPException(
            status_code=404, detail="Something went wrong. Could not obtain schema list"
        )
    return created_schemas


async def write_schema_definition(controller, schema_definition_request):
    """
    Writes schema definition to the ledger

    Parameters:
    -----------
    controller: AriesController
        The aries_cloudcontroller object

    schema_definition_request : Contains the schema name,schema version, schema attributes

    Returns:
    --------
    write_schema_resp : dict

    """
    write_schema_resp = await controller.schema.write_schema(
        schema_definition_request.schema_name,
        schema_definition_request.schema_attrs,
        schema_definition_request.schema_version,
    )

    if not write_schema_resp or write_schema_resp == {}:
        raise HTTPException(
            status_code=404,
            detail=f"Something went wrong.\n Could not write schema to ledger.\n{schema}",
        )
    return write_schema_resp


# Need to rename this?
async def verify_proof_req(controller, presentation_exchange_id):
    verify = await controller.proofs.verify_presentation(presentation_exchange_id)

    if not verify:
        raise HTTPException(
            status_code=404,
            detail="Something went wrong. Could not verify proof request",
        )

    return verify


async def send_proof_request(controller, proof_request_web_request):
    response = await controller.proofs.send_request(proof_request_web_request)

    if not response:
        raise HTTPException(
            status_code=404, detail="Something went wrong. Could not send proof request"
        )

    return response<|MERGE_RESOLUTION|>--- conflicted
+++ resolved
@@ -99,27 +99,7 @@
             await controller.terminate()
 
 
-<<<<<<< HEAD
-async def create_yoma_controller(
-    x_api_key: str = Header(None), authorization: str = None
-):
-    try:
-        controller = controller_factory(
-            controller_type=ControllerType.YOMA_AGENT, x_api_key=x_api_key
-        )
-        yield controller
-    except Exception as e:
-        # We can only log this here and not raise an HTTPExeption as
-        # we are past the yield. See here: https://fastapi.tiangolo.com/tutorial/dependencies/dependencies-with-yield/#dependencies-with-yield-and-httpexception
-        logger.error("%s", e, exc_info=e)
-        raise e
-    finally:
-        await controller.terminate()
-
-
-=======
 @asynccontextmanager
->>>>>>> df6cc96f
 async def create_controller(
     controller_type: ControllerType, x_api_key=None, jwt_token=None
 ) -> Generic[T_co]:
