import logging
<<<<<<< HEAD
from typing import Generic, TypeVar

from utils import controller_factory
from schemas import LedgerRequest, PostLedgerResponse
=======
import os
from contextlib import asynccontextmanager

import requests
from aries_cloudcontroller import AriesAgentController, AriesTenantController
>>>>>>> 3d3f923d
from fastapi import Header, HTTPException

T_co = TypeVar("T_co", contravariant=True)

admin_url = os.getenv("ACAPY_ADMIN_URL")
admin_port = os.getenv("ACAPY_ADMIN_PORT")
is_multitenant = os.getenv("IS_MULTITENANT", False)


logger = logging.getLogger(__name__)


@asynccontextmanager
async def create_controller(req_header: Header) -> Generic[T_co]:
    """
    Instantiate an AriesAgentController or a TenantController
    based on header attributes

    Parameters:
    -----------
    req_header: Header
        The header object containing (wallet_id, jwt_token) or api_key

    Returns:
    --------
    controller: Generic type of aries_cloudcontroller instance
        The AsyncContextMananger instance of the cloudcontroller
    """
    controller = controller_factory(req_header)
    try:
        yield controller
    except Exception as e:
        # We can only log this here and not raise an HTTPExeption as
        # we are past the yield. See here: https://fastapi.tiangolo.com/tutorial/dependencies/dependencies-with-yield/#dependencies-with-yield-and-httpexception
        logger.error(f"{e!r}")
    finally:
        await controller.terminate()


async def create_did(controller: Generic[T_co]):
    """
    Creates a DID against the ledger using an AriesController

    Parameters:
    -----------
    controller: AriesController
        The aries_cloudcontroller object

    Returns:
    --------
    generate_did_response: dict
        The response object from generating a DID on the ledger
    """
    generate_did_res = await controller.wallet.create_did()
    if not generate_did_res["result"]:
        logger.error(f"Failed to create DID:\n{generate_did_res}")
        raise HTTPException(
            status_code=404,
            detail=f"Something went wrong.\nCould not generate DID.\n{generate_did_res}",
        )
    return generate_did_res


async def post_to_ledger(url: str, payload):
    """
    Post the did payload to the ledger

    Parameters:
    -----------
    url: str
        The url of the ledger to post to
    payload: dict
        The payload to be posted of the form:
        {
            "network": "stagingnet",
            "did": did_object["did"],
            "verkey": did_object["verkey"],
            "paymentaddr": "somestring",
        }

    Returns:
    --------
    post_to_ledger_resp: dict
        The response object of the post request
    """
    post_to_ledger_resp = requests.post(url, data=payload.json(), headers={})

    if post_to_ledger_resp.status_code != 200:
        error_json = post_to_ledger_resp.json()
        logger.error(f"Failed to write to ledger:\n{error_json}")
        raise HTTPException(
            status_code=post_to_ledger_resp.status_code,
            detail=f"Something went wrong.\nCould not write to Ledger.\n{error_json}",
        )

    ledger_post_res = {
        "status_code": post_to_ledger_resp.status_code,
        "headers": post_to_ledger_resp.headers,
        "res_obj": post_to_ledger_resp.json(),
    }
    return ledger_post_res


async def get_taa(controller):
    """
    Obtains the TAA from the ledger

    Parameters:
    -----------
    controller: AriesController
        The aries_cloudcontroller object

    Returns:
    --------
    taa: dict
        The TAA object
    """
    taa_response = await controller.ledger.get_taa()
    logger.info(f"taa_response:\n{taa_response}")
    if not taa_response["result"]:
        error_json = taa_response.json()
        logger.error("Failed to get TAA:\n{error_json}")
        raise HTTPException(
            status_code=404,
            detail=f"Something went wrong. Could not get TAA. {error_json}",
        )
    taa = taa_response["result"]["taa_record"]
    taa["mechanism"] = "service_agreement"
    return taa


async def accept_taa(controller, TAA):
    """
    Accept the TAA

    Parameters:
    -----------
    controller: AriesController
        The aries_cloudcontroller object
    TAA:
        The TAA object we want to agree to

    Returns:
    --------
    accept_taa_response: {}
        The response from letting the ledger know we accepted the response
    """
    accept_taa_response = await controller.ledger.accept_taa(TAA)
    logger.info(f"accept_taa_response: {accept_taa_response}")
    if accept_taa_response != {}:
        error_json = accept_taa_response.json()
        logger.error(f"Failed to accept TAA.\n{error_json}")
        raise HTTPException(
            status_code=404,
            detail=f"Something went wrong. Could not accept TAA. {error_json}",
        )
    return accept_taa_response


async def assign_pub_did(controller, did_object):
    """
    Assigns a publich did

    Parameters:
    -----------
    controller: AriesController
        The aries_cloudcontroller object
    did_object:
        The DID response object from creating a did

    Returns:
    --------
    assign_pub_did_response: dict
        The response obejct from assigning a a public did
    """
    assign_pub_did_response = await controller.wallet.assign_public_did(
        did_object["did"]
    )
    logger.info(f"assign_pub_did_response:\n{assign_pub_did_response}")
    if not assign_pub_did_response["result"] or assign_pub_did_response["result"] == {}:
        error_json = assign_pub_did_response.json()
        logger.error(f"Failed to assign public DID:\n{error_json}")
        raise HTTPException(
            status_code=500,
            detail=f"Something went wrong.\nCould not assign DID. {error_json}",
        )
    return assign_pub_did_response


async def get_pub_did(controller):
    """
    Obtains the public DID

    Parameters:
    -----------
    controller: AriesController
        The aries_cloudcontroller object

    Returns:
    --------
    get_pub_did_response: dict
        The response from getting the public DID from the ledger
    """
    get_pub_did_response = await controller.wallet.get_public_did()
    logger.info(f"get_pub_did_response:\n{get_pub_did_response}")
    if not get_pub_did_response["result"] or get_pub_did_response["result"] == {}:
        error_json = get_pub_did_response.json()
        logger.error(f"Failed to get public DID:\n{error_json}")
        raise HTTPException(
            status_code=404,
            detail=f"Something went wrong. Could not obtain public DID. {error_json}",
        )
    return get_pub_did_response


async def get_did_endpoint(controller, issuer_nym):
    """
    Obtains the public DID endpoint

    Parameters:
    -----------
    controller: AriesController
        The aries_cloudcontroller object
    issuer_nym: str
        The issuer's Verinym

    Returns:
    --------
    issuer_endpoint_response: dict
        The response from getting the public endpoint associated with
        the issuer's Verinym from the ledger
    """
    issuer_endpoint_response = await controller.ledger.get_did_endpoint(issuer_nym)
    if not issuer_endpoint_response:
        logger.error(f"Failed to get DID endpoint:\n{issuer_endpoint_response}")
        raise HTTPException(
            status_code=404,
            detail=f"Something went wrong. Could not obtain issuer endpoint.{issuer_endpoint_response}",
        )
    return issuer_endpoint_response


async def get_schema_attributes(controller, schema_id):
    """
    Obtains Schema Attributes

    Parameters:
    ----------
    controller: AriesController
        The aries_cloudcontroller object

    Returns
    -------
    schema_attr :dict
    """

    schema_resp = await controller.schema.get_by_id(schema_id)
    if not schema_resp:
        raise HTTPException(
            status_code=404, detail="Could not find schema from provided ID"
        )
    schema_attr = schema_resp["schema"]["attrNames"]
    return schema_attr


async def write_credential_def(controller, schema_id):
    """
    Writes Credential Definition to the ledger

    Parameters:
    ----------
    controller: AriesController
        The aries_cloudcontroller object

    Schema id

    Returns:
    -------
    write_cred_response :dict
    """

    write_cred_response = await controller.definitions.write_cred_def(schema_id)
    if not write_cred_response:
        raise HTTPException(
            status_code=404,
            detail="Something went wrong. Could not write credential definition to the ledger",
        )
    return write_cred_response


async def get_cred_def_id(controller, credential_def):
    """
    Obtains the credential definition id

    Parameters:
    ----------
    controller: AriesController
        The aries_cloudcontroller object

    credential_def : The credential definition whose id we wish to obtain

    Returns:
    -------
    cred_def_id : dict
        The credential definition id
    """

    # TODO Determine what is funky here?!
    cred_def_id = credential_def["credential_definition_id"]
    if not cred_def_id:
        raise HTTPException(
            status_code=404,
            detail="Something went wrong. Could not find credential definition id from the provided credential definition",
        )
    return cred_def_id


async def issue_credentials(
    controller, connection_id, schema_id, cred_def_id, credential_attributes
):
    record = await controller.issuer.send_credential(
        connection_id, schema_id, cred_def_id, credential_attributes, trace=False
    )
    if not record:
        raise HTTPException(
            status_code=404, detail="Something went wrong. Unable to issue credential."
        )
    # TODO DO we want to return the credential or just SUCCESS ?
    return record


async def get_connection_id(controller):
    """
    Obtains list existing connection ids

    Parameters:
    -----------
    controller: AriesController
        The aries_cloudcontroller object

    Returns:
    -------
    connections: dict
        List of existing connections in
    """
    connections = await controller.connections.get_connections()
    if not connections:
        raise HTTPException(
            status_code=404, detail="Something went wrong. Could not obtain connections"
        )
    # TODO Return only the active connection id??
    return connections


async def get_schema_list(controller):
    """
    Obtains list of existing schemas

    Parameters:
    -----------
    controller: AriesController
        The aries_cloudcontroller object

    Returns
    -------
    created_schemas : dict
        List of schemas
    """
    created_schemas = await controller.schema.get_created_schema()
    if not created_schemas:
        raise HTTPException(
            status_code=404, detail="Something went wrong. Could not obtain schema list"
        )
    return created_schemas


async def write_schema_definition(controller, schema_definition_request):
    """
    Writes schema definition to the ledger

    Parameters:
    -----------
    controller: AriesController
        The aries_cloudcontroller object

    schema_definition_request : Contains the schema name,schema version, schema attributes

    Returns:
    --------
    write_schema_resp : dict

    """
    write_schema_resp = await controller.schema.write_schema(
        schema_definition_request.schema_name,
        schema_definition_request.schema_attrs,
        schema_definition_request.schema_version,
    )

    if not write_schema_resp or write_schema_resp == {}:
        raise HTTPException(
            status_code=404,
            detail=f"Something went wrong.\n Could not write schema to ledger.\n{schema}",
        )
    return write_schema_resp<|MERGE_RESOLUTION|>--- conflicted
+++ resolved
@@ -1,17 +1,11 @@
 import logging
-<<<<<<< HEAD
-from typing import Generic, TypeVar
-
-from utils import controller_factory
-from schemas import LedgerRequest, PostLedgerResponse
-=======
 import os
 from contextlib import asynccontextmanager
+from typing import Generic, TypeVar
 
 import requests
-from aries_cloudcontroller import AriesAgentController, AriesTenantController
->>>>>>> 3d3f923d
 from fastapi import Header, HTTPException
+from utils import controller_factory
 
 T_co = TypeVar("T_co", contravariant=True)
 
