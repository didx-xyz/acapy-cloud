import logging
from contextlib import asynccontextmanager
from typing import List, Optional, Union

from aries_cloudcontroller import AcaPyClient, CreateInvitationRequest
from fastapi import HTTPException
from fastapi.params import Depends
from fastapi.security import APIKeyHeader
<<<<<<< HEAD

from app.role import Role
=======
from app.constants import (
    YOMA_AGENT_API_KEY,
    YOMA_AGENT_URL,
    ECOSYSTEM_AGENT_URL,
    ECOSYSTEM_AGENT_API_KEY,
    MEMBER_AGENT_URL,
    MEMBER_AGENT_API_KEY,
)
>>>>>>> f3818631

logger = logging.getLogger(__name__)


x_api_key_scheme = APIKeyHeader(name="x-api-key")


class AcaPyAuth:
    token: str
    role: Role

    def __init__(self, *, role: "Role", token: str) -> None:
        self.role = role
        self.token = token


def acapy_auth(auth: str = Depends(x_api_key_scheme)):
    if not "." in auth:
        raise HTTPException(401, "Unauthorized")

    [role_str, token] = auth.split(".", maxsplit=1)

    role = Role.from_str(role_str)

    if not role:
        raise HTTPException(401, "Unauthorized")

    return AcaPyAuth(role=role, token=token)


async def admin_agent_selector(auth: AcaPyAuth = Depends(acapy_auth)):
    if not auth.role.is_admin:
        raise HTTPException(403, "Unauthorized")

    async with asynccontextmanager(agent_selector)(auth) as x:
        yield x


def agent_role(role: Union["Role", List["Role"]]):
    async def run(auth: AcaPyAuth = Depends(acapy_auth)):
        roles = role if isinstance(role, List) else [role]

        if auth.role not in roles:
            raise HTTPException(403, "Unauthorized")

        async with asynccontextmanager(agent_selector)(auth) as x:
            yield x

    return run


@asynccontextmanager
async def get_yoma_controller():
    # TODO: would be good to support his natively in AcaPyClient
    client = AcaPyClient(
        Role.YOMA.agent_type.base_url, api_key=Role.YOMA.agent_type.x_api_key
    )

    yield client
    await client.close()


@asynccontextmanager
async def get_tenant_controller(role: "Role", auth_token: str):
    client = AcaPyClient(
        role.agent_type.base_url,
        api_key=role.agent_type.x_api_key,
        tenant_jwt=auth_token,
    )

    yield client
    await client.close()


async def agent_selector(auth: AcaPyAuth = Depends(acapy_auth)):
    if not auth.token or auth.token == "":
        raise HTTPException(403, "Missing authorization key")

    tenant_jwt: Optional[str] = None
    x_api_key: Optional[str] = None

    # Tenant of multitenant agent
    if auth.role.is_multitenant and not auth.role.is_admin:
        tenant_jwt = auth.token
        x_api_key = auth.role.agent_type.x_api_key
    else:
        x_api_key = auth.token

    agent = None
    try:
        # yield the controller
        agent = AcaPyClient(
            base_url=auth.role.agent_type.base_url,
            api_key=x_api_key,
            tenant_jwt=tenant_jwt,
        )
        yield agent
    except Exception as e:
        # We can only log this here and not raise an HTTPException as
        # we are past the yield. See here: https://fastapi.tiangolo.com/tutorial/dependencies/dependencies-with-yield/#dependencies-with-yield-and-httpexception
        logger.error("%s", e, exc_info=e)
        raise e
    finally:
        if agent:
<<<<<<< HEAD
            await agent.close()
=======
            await agent.close()


async def admin_agent(auth: AcaPyAuth = Depends(acapy_auth)):
    agent = None
    try:
        agent = AcaPyClient(auth.role.agent_type.base_url, api_key=auth.token)
        yield agent
    except Exception as e:
        # We can only log this here and not raise an HTTPException as
        # we are past the yield. See here: https://fastapi.tiangolo.com/tutorial/dependencies/dependencies-with-yield/#dependencies-with-yield-and-httpexception
        logger.error("%s", e, exc_info=e)
        raise e
    finally:
        if agent:
            await agent.close()


class AgentType(NamedTuple):
    name: str
    base_url: str
    agent_selector: Callable[["AcaPyAuth"], AsyncGenerator[AcaPyClient, None]]
    is_admin: bool
    x_api_key: Optional[str]


class Role(Enum):
    YOMA = AgentType("yoma", YOMA_AGENT_URL, admin_agent, True, YOMA_AGENT_API_KEY)
    ECOSYSTEM = AgentType(
        "ecosystem",
        ECOSYSTEM_AGENT_URL,
        multitenant_agent,
        False,
        ECOSYSTEM_AGENT_API_KEY,
    )
    ECOSYSTEM_ADMIN = AgentType(
        "ecosystem-admin",
        ECOSYSTEM_AGENT_URL,
        admin_agent,
        True,
        ECOSYSTEM_AGENT_API_KEY,
    )
    MEMBER = AgentType(
        "member", MEMBER_AGENT_URL, multitenant_agent, False, MEMBER_AGENT_API_KEY
    )
    MEMBER_ADMIN = AgentType(
        "member-admin", MEMBER_AGENT_URL, admin_agent, True, MEMBER_AGENT_API_KEY
    )

    @staticmethod
    def from_str(role: str) -> Optional["Role"]:
        for item in Role:
            if item.role_name == role:
                return item

        return None

    @property
    def role_name(self) -> str:
        return self.value.name

    @property
    def agent_type(self) -> AgentType:
        return self.value
>>>>>>> f3818631
<|MERGE_RESOLUTION|>--- conflicted
+++ resolved
@@ -2,23 +2,12 @@
 from contextlib import asynccontextmanager
 from typing import List, Optional, Union
 
-from aries_cloudcontroller import AcaPyClient, CreateInvitationRequest
+from aries_cloudcontroller import AcaPyClient
 from fastapi import HTTPException
 from fastapi.params import Depends
 from fastapi.security import APIKeyHeader
-<<<<<<< HEAD
 
 from app.role import Role
-=======
-from app.constants import (
-    YOMA_AGENT_API_KEY,
-    YOMA_AGENT_URL,
-    ECOSYSTEM_AGENT_URL,
-    ECOSYSTEM_AGENT_API_KEY,
-    MEMBER_AGENT_URL,
-    MEMBER_AGENT_API_KEY,
-)
->>>>>>> f3818631
 
 logger = logging.getLogger(__name__)
 
@@ -123,71 +112,4 @@
         raise e
     finally:
         if agent:
-<<<<<<< HEAD
-            await agent.close()
-=======
-            await agent.close()
-
-
-async def admin_agent(auth: AcaPyAuth = Depends(acapy_auth)):
-    agent = None
-    try:
-        agent = AcaPyClient(auth.role.agent_type.base_url, api_key=auth.token)
-        yield agent
-    except Exception as e:
-        # We can only log this here and not raise an HTTPException as
-        # we are past the yield. See here: https://fastapi.tiangolo.com/tutorial/dependencies/dependencies-with-yield/#dependencies-with-yield-and-httpexception
-        logger.error("%s", e, exc_info=e)
-        raise e
-    finally:
-        if agent:
-            await agent.close()
-
-
-class AgentType(NamedTuple):
-    name: str
-    base_url: str
-    agent_selector: Callable[["AcaPyAuth"], AsyncGenerator[AcaPyClient, None]]
-    is_admin: bool
-    x_api_key: Optional[str]
-
-
-class Role(Enum):
-    YOMA = AgentType("yoma", YOMA_AGENT_URL, admin_agent, True, YOMA_AGENT_API_KEY)
-    ECOSYSTEM = AgentType(
-        "ecosystem",
-        ECOSYSTEM_AGENT_URL,
-        multitenant_agent,
-        False,
-        ECOSYSTEM_AGENT_API_KEY,
-    )
-    ECOSYSTEM_ADMIN = AgentType(
-        "ecosystem-admin",
-        ECOSYSTEM_AGENT_URL,
-        admin_agent,
-        True,
-        ECOSYSTEM_AGENT_API_KEY,
-    )
-    MEMBER = AgentType(
-        "member", MEMBER_AGENT_URL, multitenant_agent, False, MEMBER_AGENT_API_KEY
-    )
-    MEMBER_ADMIN = AgentType(
-        "member-admin", MEMBER_AGENT_URL, admin_agent, True, MEMBER_AGENT_API_KEY
-    )
-
-    @staticmethod
-    def from_str(role: str) -> Optional["Role"]:
-        for item in Role:
-            if item.role_name == role:
-                return item
-
-        return None
-
-    @property
-    def role_name(self) -> str:
-        return self.value.name
-
-    @property
-    def agent_type(self) -> AgentType:
-        return self.value
->>>>>>> f3818631
+            await agent.close()