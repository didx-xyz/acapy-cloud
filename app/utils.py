from enum import Enum

import logging
import os
import re
from typing import Type, Union, List

from aries_cloudcontroller import AriesAgentController, AriesTenantController
from fastapi import Header, HTTPException

<<<<<<< HEAD
admin_url = os.getenv("ACAPY_ADMIN_URL")
yoma_agent_url = os.getenv("ACAPY_YOMA_AGENT_URL")
admin_port = os.getenv("ACAPY_ADMIN_PORT")
is_multitenant = os.getenv("IS_MULTITENANT", False)
=======
EXTRACT_TOKEN_FROM_BEARER = r"Bearer (.*)"

yoma_agent_url = os.getenv("ACAPY_YOMA_AGENT_URL", "http://localhost:3021")
ecosystem_agent_url = os.getenv("ACAPY_ECOSYSTEM_AGENT_URL", "http://localhost:4021")
member_agent_url = os.getenv("ACAPY_MEMBER_AGENT_URL", "http://localhost:4021")
>>>>>>> df6cc96f

embedded_api_key = os.getenv("EMBEDDED_API_KEY", "adminApiKey")
logger = logging.getLogger(__name__)


class ControllerType(Enum):
    YOMA_AGENT = "yoma_agent"
    MEMBER_AGENT = "member_agent"
<<<<<<< HEAD


def controller_factory(
    controller_type: ControllerType, x_api_key=None, jwt_token=None
=======
    ECOSYSTEM_AGENT = "ecosystem_agent"


def _extract_jwt_token_from_security_header(jwt_token):
    if not jwt_token:
        raise Exception("no token provided")
    x = re.search(EXTRACT_TOKEN_FROM_BEARER, jwt_token)
    if x is not None:
        return x.group(1)
    else:
        raise Exception(f"Invalid Security Token {jwt_token}")


def controller_factory(
    controller_type: ControllerType,
    x_api_key=None,
    authorization_header=None,
    x_wallet_id=None,
>>>>>>> df6cc96f
) -> Type[Union[AriesAgentController, AriesTenantController]]:
    """
    Aries Controller factory returning an
    AriesController object based on a request header

    Parameters:
    -----------
    auth_headers: dict
        The header object containing wallet_id and jwt_token, or api_key

    Returns:
    --------
    controller: AriesCloudController (object)
    """
    if not controller_type:
        raise HTTPException(
            status_code=400,
            detail="Bad headers. Either provide an api_key or both wallet_id and tenant_jwt",
        )
    if controller_type == ControllerType.YOMA_AGENT:
<<<<<<< HEAD
=======
        if not x_api_key:
            raise HTTPException(401)
>>>>>>> df6cc96f
        return AriesAgentController(
            admin_url=yoma_agent_url,
            api_key=x_api_key,
            is_multitenant=False,
        )
    elif controller_type == ControllerType.MEMBER_AGENT:
<<<<<<< HEAD
=======
        if not authorization_header:
            raise HTTPException(401)
        return AriesTenantController(
            admin_url=member_agent_url,
            api_key=embedded_api_key,
            tenant_jwt=_extract_jwt_token_from_security_header(authorization_header),
            wallet_id=x_wallet_id,
        )
    elif controller_type == ControllerType.ECOSYSTEM_AGENT:
        if not authorization_header:
            raise HTTPException(401)
>>>>>>> df6cc96f
        return AriesTenantController(
            admin_url=ecosystem_agent_url,
            api_key=embedded_api_key,
            tenant_jwt=_extract_jwt_token_from_security_header(authorization_header),
            wallet_id=x_wallet_id,
        )


def construct_zkp(zero_knowledge_proof: List[dict], schema_id: str) -> list:
    if zero_knowledge_proof == [{}]:
        return []
    req_preds = []
    [
        req_preds.append(
            {
                "name": item["name"],
                "p_type": item["p_type"],
                "p_value": item["p_value"],
                "restrictions": [{"schema_id": schema_id}],
            }
        )
        for item in zero_knowledge_proof
    ]
    return req_preds


def construct_indy_proof_request(
    name_proof_request: str, schema_id: str, attr_req, req_preds
):
    indy_proof_request = {
        "name": name_proof_request,
        "version": schema_id.split(":")[-1],
        "requested_attributes": {
            f"0_{req_attr['name']}_uuid": req_attr for req_attr in attr_req
        },
        "requested_predicates": {
            f"0_{req_pred['name']}_GE_uuid": req_pred for req_pred in req_preds
        },
    }
    return indy_proof_request<|MERGE_RESOLUTION|>--- conflicted
+++ resolved
@@ -8,18 +8,11 @@
 from aries_cloudcontroller import AriesAgentController, AriesTenantController
 from fastapi import Header, HTTPException
 
-<<<<<<< HEAD
-admin_url = os.getenv("ACAPY_ADMIN_URL")
-yoma_agent_url = os.getenv("ACAPY_YOMA_AGENT_URL")
-admin_port = os.getenv("ACAPY_ADMIN_PORT")
-is_multitenant = os.getenv("IS_MULTITENANT", False)
-=======
 EXTRACT_TOKEN_FROM_BEARER = r"Bearer (.*)"
 
 yoma_agent_url = os.getenv("ACAPY_YOMA_AGENT_URL", "http://localhost:3021")
 ecosystem_agent_url = os.getenv("ACAPY_ECOSYSTEM_AGENT_URL", "http://localhost:4021")
 member_agent_url = os.getenv("ACAPY_MEMBER_AGENT_URL", "http://localhost:4021")
->>>>>>> df6cc96f
 
 embedded_api_key = os.getenv("EMBEDDED_API_KEY", "adminApiKey")
 logger = logging.getLogger(__name__)
@@ -28,12 +21,6 @@
 class ControllerType(Enum):
     YOMA_AGENT = "yoma_agent"
     MEMBER_AGENT = "member_agent"
-<<<<<<< HEAD
-
-
-def controller_factory(
-    controller_type: ControllerType, x_api_key=None, jwt_token=None
-=======
     ECOSYSTEM_AGENT = "ecosystem_agent"
 
 
@@ -52,7 +39,6 @@
     x_api_key=None,
     authorization_header=None,
     x_wallet_id=None,
->>>>>>> df6cc96f
 ) -> Type[Union[AriesAgentController, AriesTenantController]]:
     """
     Aries Controller factory returning an
@@ -73,19 +59,14 @@
             detail="Bad headers. Either provide an api_key or both wallet_id and tenant_jwt",
         )
     if controller_type == ControllerType.YOMA_AGENT:
-<<<<<<< HEAD
-=======
         if not x_api_key:
             raise HTTPException(401)
->>>>>>> df6cc96f
         return AriesAgentController(
             admin_url=yoma_agent_url,
             api_key=x_api_key,
             is_multitenant=False,
         )
     elif controller_type == ControllerType.MEMBER_AGENT:
-<<<<<<< HEAD
-=======
         if not authorization_header:
             raise HTTPException(401)
         return AriesTenantController(
@@ -97,7 +78,6 @@
     elif controller_type == ControllerType.ECOSYSTEM_AGENT:
         if not authorization_header:
             raise HTTPException(401)
->>>>>>> df6cc96f
         return AriesTenantController(
             admin_url=ecosystem_agent_url,
             api_key=embedded_api_key,
