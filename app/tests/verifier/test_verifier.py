from aries_cloudcontroller.model.did import DID
from aries_cloudcontroller.model.did_result import DIDResult

import pytest
from aries_cloudcontroller import (
    AcaPyClient,
<<<<<<< HEAD
    ConnRecord,
    IndyProofRequest,
=======
>>>>>>> 07f39e51
    IndyCredPrecis,
)
from mockito import verify, when
from unittest.mock import patch as patch

from app.facades.trust_registry import Actor
import app.generic.verifier.verifier as test_module
from app.generic.verifier.facades.acapy_verifier_v1 import VerifierV1
from app.generic.verifier.facades.acapy_verifier_v2 import VerifierV2
from app.generic.verifier.models import (
    ProofRequestProtocolVersion,
)
from app.tests.verifier.test_verifier_utils import (
    indy_proof_request,
    indy_pres_spec,
)
from app.tests.util.mock import get
from shared_models import PresentationExchange

presentation_exchange_record_1 = PresentationExchange(
    connection_id="abcde",
    created_at="2021-11-22 11:37:45.179595Z",
    updated_at="2021-11-22 11:37:45.179595Z",
    proof_id="abcde",
    protocol_version=ProofRequestProtocolVersion.v1.value,
    presentation={},
    role="prover",
    state="presentation-sent",
    verified=False,
)

presentation_exchange_record_2 = PresentationExchange(
    connection_id="abcde",
    created_at="2021-11-22 11:37:45.179595Z",
    updated_at="2021-11-22 11:37:45.179595Z",
    proof_id="abcde",
    protocol_version=ProofRequestProtocolVersion.v2.value,
    presentation={},
    role="prover",
    state="presentation-sent",
    verified=False,
)

actor = Actor(
    id="abcde",
    name="Flint",
    roles=["verifier"],
    did="did:sov:2cpBmR3FqGKWi5EyUbpRY8",
)
conn_record = ConnRecord(
    connection_id="abcde",
    invitation_key="H3C2AVvLMv6gmMNam3uVAjZpfkcJCwDwnZn6z3wXmqPV",
)


@pytest.mark.asyncio
async def test_send_proof_request(mock_agent_controller: AcaPyClient):
    # V1
    when(VerifierV1).send_proof_request(...).thenReturn(
        get(presentation_exchange_record_1)
    )
<<<<<<< HEAD
    when(mock_agent_controller.wallet).get_public_did(...).thenReturn(
        get(DIDResult(result=DID(did=actor["did"])))
=======

    result = await test_module.send_proof_request(
        proof_request=test_module.SendProofRequest(
            connection_id="abcde",
            proof_request=indy_proof_request,
            protocol_version="v1",
        ),
        aries_controller=mock_agent_controller,
>>>>>>> 07f39e51
    )
    with patch(
        "app.generic.verifier.verifier_utils.get_connection_record",
        return_value=conn_record,
    ), patch(
        "app.generic.verifier.verifier_utils.get_actor", return_value=actor
    ), patch(
        "app.generic.verifier.verifier_utils.is_verifier", return_value=True
    ), patch(
        "app.generic.verifier.verifier_utils.get_credential_ids", return_value=["abcde"]
    ), patch(
        "app.generic.verifier.verifier_utils.get_schema_ids", return_value=["abcde"]
    ), patch(
        "app.generic.verifier.verifier_utils.is_valid_schemas", return_value=True
    ):
        result = await test_module.send_proof_request(
            proof_request=test_module.SendProofRequest(
                connection_id="abcde",
                proof_request=IndyProofRequest(**proof_dict),
                protocol_version="v1",
            ),
            aries_controller=mock_agent_controller,
        )

        assert result is presentation_exchange_record_1
        verify(VerifierV1).send_proof_request(...)

    # V2
    when(VerifierV2).send_proof_request(...).thenReturn(
        get(presentation_exchange_record_2)
    )
<<<<<<< HEAD
    when(mock_agent_controller.wallet).get_public_did(...).thenReturn(
        get(DIDResult(result=DID(did=actor["did"])))
=======

    result = await test_module.send_proof_request(
        proof_request=test_module.SendProofRequest(
            connection_id="abcde",
            proof_request=indy_proof_request,
            protocol_version="v2",
        ),
        aries_controller=mock_agent_controller,
>>>>>>> 07f39e51
    )
    with patch(
        "app.generic.verifier.verifier_utils.get_connection_record",
        return_value=conn_record,
    ), patch(
        "app.generic.verifier.verifier_utils.get_actor", return_value=actor
    ), patch(
        "app.generic.verifier.verifier_utils.is_verifier", return_value=True
    ), patch(
        "app.generic.verifier.verifier_utils.get_credential_ids", return_value=["abcde"]
    ), patch(
        "app.generic.verifier.verifier_utils.get_schema_ids", return_value=["abcde"]
    ), patch(
        "app.generic.verifier.verifier_utils.is_valid_schemas", return_value=True
    ):
        result = await test_module.send_proof_request(
            proof_request=test_module.SendProofRequest(
                connection_id="abcde",
                proof_request=IndyProofRequest(**proof_dict),
                protocol_version="v2",
            ),
            aries_controller=mock_agent_controller,
        )

        assert result is presentation_exchange_record_2
        verify(VerifierV2).send_proof_request(...)


@pytest.mark.asyncio
async def test_create_proof_request(mock_agent_controller: AcaPyClient):
    # V1
    when(VerifierV1).create_proof_request(...).thenReturn(
        get(presentation_exchange_record_1)
    )
<<<<<<< HEAD
    when(mock_agent_controller.wallet).get_public_did(...).thenReturn(
        get(DIDResult(result=DID(did=actor["did"])))
=======

    result = await test_module.create_proof_request(
        proof_request=test_module.CreateProofRequest(
            protocol_version="v1", proof_request=indy_proof_request
        ),
        aries_controller=mock_agent_controller,
>>>>>>> 07f39e51
    )
    with patch(
        "app.generic.verifier.verifier_utils.get_connection_record",
        return_value=conn_record,
    ), patch(
        "app.generic.verifier.verifier_utils.get_actor", return_value=actor
    ), patch(
        "app.generic.verifier.verifier_utils.is_verifier", return_value=True
    ), patch(
        "app.generic.verifier.verifier_utils.get_credential_ids", return_value=["abcde"]
    ), patch(
        "app.generic.verifier.verifier_utils.get_schema_ids", return_value=["abcde"]
    ), patch(
        "app.generic.verifier.verifier_utils.is_valid_schemas", return_value=True
    ):
        result = await test_module.create_proof_request(
            proof_request=test_module.CreateProofRequest(
                protocol_version="v1", proof_request=IndyProofRequest(**proof_dict)
            ),
            aries_controller=mock_agent_controller,
        )

        assert result is presentation_exchange_record_1
        verify(VerifierV1).create_proof_request(...)

    # V2
    when(VerifierV2).accept_proof_request(...).thenReturn(
        get(presentation_exchange_record_2)
    )
    when(mock_agent_controller.wallet).get_public_did(...).thenReturn(
        get(DIDResult(result=DID(did=actor["did"])))
    )
    when(VerifierV2).create_proof_request(...).thenReturn(
        get(presentation_exchange_record_2)
    )

<<<<<<< HEAD
    with patch(
        "app.generic.verifier.verifier_utils.get_connection_record",
        return_value=conn_record,
    ), patch(
        "app.generic.verifier.verifier_utils.get_actor", return_value=actor
    ), patch(
        "app.generic.verifier.verifier_utils.is_verifier", return_value=True
    ), patch(
        "app.generic.verifier.verifier_utils.get_credential_ids", return_value=["abcde"]
    ), patch(
        "app.generic.verifier.verifier_utils.get_schema_ids", return_value=["abcde"]
    ), patch(
        "app.generic.verifier.verifier_utils.is_valid_schemas", return_value=True
    ):
        result = await test_module.create_proof_request(
            proof_request=test_module.CreateProofRequest(
                protocol_version="v2", proof_request=IndyProofRequest(**proof_dict)
            ),
            aries_controller=mock_agent_controller,
        )
=======
    result = await test_module.create_proof_request(
        proof_request=test_module.CreateProofRequest(
            protocol_version="v2", proof_request=indy_proof_request
        ),
        aries_controller=mock_agent_controller,
    )
>>>>>>> 07f39e51

        assert result is presentation_exchange_record_2
        verify(VerifierV2).create_proof_request(...)


@pytest.mark.asyncio
async def test_accept_proof_request(mock_agent_controller: AcaPyClient):
    # V1
    when(VerifierV1).accept_proof_request(...).thenReturn(
        get(presentation_exchange_record_1)
    )
    when(mock_agent_controller.wallet).get_public_did(...).thenReturn(
        get(DIDResult(result=DID(did=actor["did"])))
    )
    with patch(
        "app.generic.verifier.verifier_utils.get_connection_record",
        return_value=conn_record,
    ), patch(
        "app.generic.verifier.verifier_utils.get_actor", return_value=actor
    ), patch(
        "app.generic.verifier.verifier_utils.is_verifier", return_value=True
    ), patch(
        "app.generic.verifier.verifier_utils.get_credential_ids", return_value=["abcde"]
    ), patch(
        "app.generic.verifier.verifier_utils.get_schema_ids", return_value=["abcde"]
    ), patch(
        "app.generic.verifier.verifier_utils.is_valid_schemas", return_value=True
    ):
        result = await test_module.accept_proof_request(
            proof_request=test_module.AcceptProofRequest(
                proof_id="1234",
                presentation_spec=indy_pres_spec,
                protocol_version="v1",
            ),
            aries_controller=mock_agent_controller,
        )

        assert result is presentation_exchange_record_1
        verify(VerifierV1).accept_proof_request(...)

    # V2
    when(VerifierV2).accept_proof_request(...).thenReturn(
        get(presentation_exchange_record_2)
    )
    when(mock_agent_controller.wallet).get_public_did(...).thenReturn(
        get(DIDResult(result=DID(did=actor["did"])))
    )

    with patch(
        "app.generic.verifier.verifier_utils.get_connection_record",
        return_value=conn_record,
    ), patch(
        "app.generic.verifier.verifier_utils.get_actor", return_value=actor
    ), patch(
        "app.generic.verifier.verifier_utils.is_verifier", return_value=True
    ), patch(
        "app.generic.verifier.verifier_utils.get_credential_ids", return_value=["abcde"]
    ), patch(
        "app.generic.verifier.verifier_utils.get_schema_ids", return_value=["abcde"]
    ), patch(
        "app.generic.verifier.verifier_utils.is_valid_schemas", return_value=True
    ):
        result = await test_module.accept_proof_request(
            proof_request=test_module.AcceptProofRequest(
                proof_id="v2-1234",
                presentation_spec=indy_pres_spec,
                protocol_version="v2",
            ),
            aries_controller=mock_agent_controller,
        )

        assert result is presentation_exchange_record_2
        verify(VerifierV2).accept_proof_request(...)


@pytest.mark.asyncio
async def test_reject_proof_request(mock_agent_controller: AcaPyClient):
    # V1
    when(VerifierV1).reject_proof_request(...).thenReturn(get(None))

    result = await test_module.reject_proof_request(
        proof_request=test_module.RejectProofRequest(
            protocol_version="v1", proof_id="1234"
        ),
        aries_controller=mock_agent_controller,
    )

    assert result is None
    verify(VerifierV1).reject_proof_request(...)

    # V2
    when(VerifierV2).reject_proof_request(...).thenReturn(get(None))

    result = await test_module.reject_proof_request(
        proof_request=test_module.RejectProofRequest(
            protocol_version="v2", proof_id="1234"
        ),
        aries_controller=mock_agent_controller,
    )

    assert result is None
    verify(VerifierV2).reject_proof_request(...)


@pytest.mark.asyncio
async def test_delete_proof(mock_agent_controller: AcaPyClient):
    # V1
    when(VerifierV1).delete_proof(...).thenReturn(get(None))

    result = await test_module.delete_proof(
        proof_id="v1-1234", aries_controller=mock_agent_controller
    )

    assert result is None
    verify(VerifierV1).delete_proof(...)

    # V2
    when(VerifierV2).delete_proof(...).thenReturn(get(None))

    result = await test_module.delete_proof(
        proof_id="v2-1234", aries_controller=mock_agent_controller
    )

    assert result is None
    verify(VerifierV2).delete_proof(...)


@pytest.mark.asyncio
async def test_get_proof_record(mock_agent_controller: AcaPyClient):
    # V1
    when(VerifierV1).get_proof_record(...).thenReturn(
        get(presentation_exchange_record_1)
    )

    result = await test_module.get_proof_record(
        proof_id="v1-abcd",
        aries_controller=mock_agent_controller,
    )

    assert result == presentation_exchange_record_1
    verify(VerifierV1).get_proof_record(...)

    # V2
    when(VerifierV2).get_proof_record(...).thenReturn(
        get(presentation_exchange_record_2)
    )

    result = await test_module.get_proof_record(
        proof_id="v2-abcd",
        aries_controller=mock_agent_controller,
    )

    assert result == presentation_exchange_record_2
    verify(VerifierV2).get_proof_record(...)


@pytest.mark.asyncio
async def test_get_proof_records(mock_agent_controller: AcaPyClient):
    # V1 and V2
    with when(VerifierV1).get_proof_records(...).thenReturn(
        get([presentation_exchange_record_1])
    ), when(VerifierV2).get_proof_records(...).thenReturn(
        get([presentation_exchange_record_2])
    ):

        result = await test_module.get_proof_records(
            aries_controller=mock_agent_controller
        )

        assert result == [
            presentation_exchange_record_1,
            presentation_exchange_record_2,
        ]
        verify(VerifierV1).get_proof_records(...)


@pytest.mark.asyncio
async def test_get_credentials_for_request(mock_agent_controller: AcaPyClient):
    # V1
    when(VerifierV1).get_credentials_for_request(...).thenReturn(
        get([IndyCredPrecis()])
    )

    result = await test_module.get_credentials_for_request(
        proof_id="v1-abcd",
        aries_controller=mock_agent_controller,
    )

    assert result == [IndyCredPrecis()]
    verify(VerifierV1).get_credentials_for_request(...)

    # V2
    when(VerifierV2).get_credentials_for_request(...).thenReturn(
        get([IndyCredPrecis()])
    )

    result = await test_module.get_credentials_for_request(
        proof_id="v2-abcd",
        aries_controller=mock_agent_controller,
    )

    assert result == [IndyCredPrecis()]
    verify(VerifierV2).get_credentials_for_request(...)<|MERGE_RESOLUTION|>--- conflicted
+++ resolved
@@ -4,11 +4,6 @@
 import pytest
 from aries_cloudcontroller import (
     AcaPyClient,
-<<<<<<< HEAD
-    ConnRecord,
-    IndyProofRequest,
-=======
->>>>>>> 07f39e51
     IndyCredPrecis,
 )
 from mockito import verify, when
@@ -70,10 +65,6 @@
     when(VerifierV1).send_proof_request(...).thenReturn(
         get(presentation_exchange_record_1)
     )
-<<<<<<< HEAD
-    when(mock_agent_controller.wallet).get_public_did(...).thenReturn(
-        get(DIDResult(result=DID(did=actor["did"])))
-=======
 
     result = await test_module.send_proof_request(
         proof_request=test_module.SendProofRequest(
@@ -82,7 +73,6 @@
             protocol_version="v1",
         ),
         aries_controller=mock_agent_controller,
->>>>>>> 07f39e51
     )
     with patch(
         "app.generic.verifier.verifier_utils.get_connection_record",
@@ -114,10 +104,6 @@
     when(VerifierV2).send_proof_request(...).thenReturn(
         get(presentation_exchange_record_2)
     )
-<<<<<<< HEAD
-    when(mock_agent_controller.wallet).get_public_did(...).thenReturn(
-        get(DIDResult(result=DID(did=actor["did"])))
-=======
 
     result = await test_module.send_proof_request(
         proof_request=test_module.SendProofRequest(
@@ -126,7 +112,6 @@
             protocol_version="v2",
         ),
         aries_controller=mock_agent_controller,
->>>>>>> 07f39e51
     )
     with patch(
         "app.generic.verifier.verifier_utils.get_connection_record",
@@ -161,17 +146,12 @@
     when(VerifierV1).create_proof_request(...).thenReturn(
         get(presentation_exchange_record_1)
     )
-<<<<<<< HEAD
-    when(mock_agent_controller.wallet).get_public_did(...).thenReturn(
-        get(DIDResult(result=DID(did=actor["did"])))
-=======
 
     result = await test_module.create_proof_request(
         proof_request=test_module.CreateProofRequest(
             protocol_version="v1", proof_request=indy_proof_request
         ),
         aries_controller=mock_agent_controller,
->>>>>>> 07f39e51
     )
     with patch(
         "app.generic.verifier.verifier_utils.get_connection_record",
@@ -208,35 +188,12 @@
         get(presentation_exchange_record_2)
     )
 
-<<<<<<< HEAD
-    with patch(
-        "app.generic.verifier.verifier_utils.get_connection_record",
-        return_value=conn_record,
-    ), patch(
-        "app.generic.verifier.verifier_utils.get_actor", return_value=actor
-    ), patch(
-        "app.generic.verifier.verifier_utils.is_verifier", return_value=True
-    ), patch(
-        "app.generic.verifier.verifier_utils.get_credential_ids", return_value=["abcde"]
-    ), patch(
-        "app.generic.verifier.verifier_utils.get_schema_ids", return_value=["abcde"]
-    ), patch(
-        "app.generic.verifier.verifier_utils.is_valid_schemas", return_value=True
-    ):
-        result = await test_module.create_proof_request(
-            proof_request=test_module.CreateProofRequest(
-                protocol_version="v2", proof_request=IndyProofRequest(**proof_dict)
-            ),
-            aries_controller=mock_agent_controller,
-        )
-=======
     result = await test_module.create_proof_request(
         proof_request=test_module.CreateProofRequest(
             protocol_version="v2", proof_request=indy_proof_request
         ),
         aries_controller=mock_agent_controller,
     )
->>>>>>> 07f39e51
 
         assert result is presentation_exchange_record_2
         verify(VerifierV2).create_proof_request(...)
