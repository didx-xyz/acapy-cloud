--- conflicted
+++ resolved
@@ -200,13 +200,6 @@
 
 
 @pytest.mark.asyncio
-<<<<<<< HEAD
-async def test_get_proofs_single(mock_agent_controller: AcaPyClient):
-    # V1
-    when(VerifierV1).get_proofs(...).thenReturn(get([presentation_exchange_record_1]))
-
-    result = await test_module.get_proofs(
-=======
 async def test_get_proof_record_single(mock_agent_controller: AcaPyClient):
     # V1
     when(VerifierV1).get_proof_record(...).thenReturn(
@@ -214,22 +207,12 @@
     )
 
     result = await test_module.get_proof_record(
->>>>>>> f0c755bf
         proof_request=test_module.ProofRequestGeneric(
             protocol_version="v1", proof_id="1234"
         ),
         aries_controller=mock_agent_controller,
     )
 
-<<<<<<< HEAD
-    assert result == [presentation_exchange_record_1]
-    verify(VerifierV1).reject_proof_request(...)
-
-    # V2
-    when(VerifierV2).get_proofs(...).thenReturn(get([presentation_exchange_record_2]))
-
-    result = await test_module.get_proofs(
-=======
     assert result == presentation_exchange_record_1
     verify(VerifierV1).reject_proof_request(...)
 
@@ -239,30 +222,17 @@
     )
 
     result = await test_module.get_proof_record(
->>>>>>> f0c755bf
         proof_request=test_module.ProofRequestGeneric(
             protocol_version="v2", proof_id="1234"
         ),
         aries_controller=mock_agent_controller,
     )
 
-<<<<<<< HEAD
-    assert result == [presentation_exchange_record_2]
-=======
     assert result == presentation_exchange_record_2
->>>>>>> f0c755bf
-    verify(VerifierV2).reject_proof_request(...)
-
-
-@pytest.mark.asyncio
-<<<<<<< HEAD
-async def test_get_proofs_all(mock_agent_controller: AcaPyClient):
-    # V1
-    when(VerifierV1).get_proofs(...).thenReturn(get([presentation_exchange_record_1]))
-
-    result = await test_module.get_proofs(
-        proof_request=test_module.ProofRequestGeneric(protocol_version="v1"),
-=======
+    verify(VerifierV2).reject_proof_request(...)
+
+
+@pytest.mark.asyncio
 async def test_get_proof_records_all(mock_agent_controller: AcaPyClient):
     # V1
     when(VerifierV1).get_proof_records(...).thenReturn(
@@ -271,7 +241,6 @@
 
     result = await test_module.get_proof_records(
         proof_request=test_module.ProofRequestBase(protocol_version="v1"),
->>>>>>> f0c755bf
         aries_controller=mock_agent_controller,
     )
 
@@ -279,26 +248,16 @@
     verify(VerifierV1).reject_proof_request(...)
 
     # V2
-<<<<<<< HEAD
-    when(VerifierV2).get_proofs(...).thenReturn(get([presentation_exchange_record_2]))
-
-    result = await test_module.get_proofs(
-        proof_request=test_module.ProofRequestGeneric(protocol_version="v2"),
-=======
     when(VerifierV2).get_proof_records(...).thenReturn(
         get([presentation_exchange_record_2])
     )
 
     result = await test_module.get_proof_records(
         proof_request=test_module.ProofRequestBase(protocol_version="v2"),
->>>>>>> f0c755bf
         aries_controller=mock_agent_controller,
     )
 
     assert result == [presentation_exchange_record_2]
-<<<<<<< HEAD
-    verify(VerifierV2).reject_proof_request(...)
-=======
     verify(VerifierV2).reject_proof_request(...)
 
 
@@ -332,5 +291,4 @@
     )
 
     assert result == [IndyCredPrecis()]
-    verify(VerifierV2).get_credentials_for_request(...)
->>>>>>> f0c755bf
+    verify(VerifierV2).get_credentials_for_request(...)