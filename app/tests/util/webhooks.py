import base64
import json
import time
from typing import Any, Dict, List, Optional

from httpx import AsyncClient
import httpx
from pydantic import BaseModel

from shared_models import CloudApiTopics
from app.tests.util.constants import WEBHOOKS_URL


class FilterMap(BaseModel):
    filter_key: str
    filter_value: str


def get_wallet_id_from_b64encoded_jwt(jwt: str) -> str:
    # Add padding if required
    # b64 needs lengths divisible by 4
    if len(jwt) % 4 != 0:
        n_missing = 4 - (len(jwt) % 4)
        jwt = jwt + (n_missing * "=")

    wallet = json.loads(base64.b64decode(jwt))
    return wallet["wallet_id"]


def get_wallet_id_from_async_client(client: AsyncClient) -> str:
    is_non_jwt = len(client.headers.get("x-api-key").split(".")) == 2

    if is_non_jwt:
        return "admin"

    # eg tenant_jwt: "eyJ3YWxsZXRfaWQiOiIwMzg4OTc0MC1iNDg4LTRmZjEtYWI4Ni0yOTM0NzQwZjNjNWMifQ"
    jwt = client.headers.get("x-api-key").split(".")[2]
    return get_wallet_id_from_b64encoded_jwt(jwt)


def check_webhook_state(
    client: AsyncClient,
    topic: CloudApiTopics,
    filter_map: Dict[str, Optional[str]] = {},
<<<<<<< HEAD
    max_duration: int = 15,
=======
    max_duration: int = 90,
>>>>>>> ddf10d14
    poll_interval: int = 1,
) -> bool:
    assert poll_interval >= 0, "Poll interval cannot be negative"
    assert max_duration >= 0, "Poll duration cannot be negative"

    wallet_id = get_wallet_id_from_async_client(client)

    t_end = time.time() + max_duration
    while time.time() < t_end:
        hooks = httpx.get(f"{WEBHOOKS_URL}/{topic}/{wallet_id}").json()

        # Loop through all hooks
        for hook in hooks:
            payload = hook["payload"]
            # Find the right hook
            match = all(
                payload.get(filter_key, None) == filter_value
                for filter_key, filter_value in filter_map.items()
            )

            if match:
                return True

        time.sleep(poll_interval)
    raise Exception(f"Cannot satisfy webhook filter \n{filter_map}\n. Found \n{hooks}")


def get_hooks_per_topic_per_wallet(client: AsyncClient, topic: CloudApiTopics) -> List:
    wallet_id = get_wallet_id_from_async_client(client)
    try:
        hooks = (httpx.get(f"{WEBHOOKS_URL}/{topic}/{wallet_id}")).json()
        return hooks if hooks else []
    except httpx.HTTPError as e:
        raise e from e


async def mock_wait_for_event(*, filter_map: Dict[str, Any], timeout: float = 300):
    pass


def mock_stop_listener():
    pass


mock_start_listener = (
    mock_wait_for_event,
    mock_stop_listener,
)<|MERGE_RESOLUTION|>--- conflicted
+++ resolved
@@ -42,11 +42,7 @@
     client: AsyncClient,
     topic: CloudApiTopics,
     filter_map: Dict[str, Optional[str]] = {},
-<<<<<<< HEAD
-    max_duration: int = 15,
-=======
     max_duration: int = 90,
->>>>>>> ddf10d14
     poll_interval: int = 1,
 ) -> bool:
     assert poll_interval >= 0, "Poll interval cannot be negative"
@@ -83,7 +79,7 @@
         raise e from e
 
 
-async def mock_wait_for_event(*, filter_map: Dict[str, Any], timeout: float = 300):
+async def mock_wait_for_event(*, filter_map: Dict[str, Any], timeout: float = 180):
     pass
 
 
