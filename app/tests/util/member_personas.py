--- conflicted
+++ resolved
@@ -1,19 +1,8 @@
-<<<<<<< HEAD
-import time
-import json
-=======
->>>>>>> development
 from typing import TypedDict
 from random import random
 
 import pytest
-<<<<<<< HEAD
-from app.tests.util.trust_registry import register_issuer
-from aries_cloudcontroller import AcaPyClient, InvitationResult, SchemaSendResult
-from assertpy import assert_that
-=======
 from aries_cloudcontroller import AcaPyClient
->>>>>>> development
 from httpx import AsyncClient
 from app.facades.trust_registry import (
     Actor,
