from typing import Any, Dict, TypedDict

import pytest
from aries_cloudcontroller import AcaPyClient
from httpx import AsyncClient
from app.generic.verifier.verifier_utils import ed25519_verkey_to_did_key

from app.tests.util.client import (
    governance_acapy_client,
    tenant_acapy_client,
    tenant_admin_client,
    tenant_client,
)
from app.tests.util.ledger import create_public_did
from app.generic.connections.connections import CreateInvitation, InvitationCreateRequest

from app.tests.util.tenants import create_issuer_tenant, delete_tenant
from app.tests.util.webhooks import check_webhook_state


class BobAliceConnect(TypedDict):
    alice_connection_id: str
    bob_connection_id: str


class BobAlicePublicDid(TypedDict):
    bob_public_did: str
    alice_public_did: str


@pytest.fixture(scope="module")
async def bob_member_client():
    async with tenant_admin_client() as client:
        tenant = await create_issuer_tenant(client, "bob")

        yield tenant_client(token=tenant["access_token"])

        await delete_tenant(client, tenant["tenant_id"])


@pytest.fixture(scope="module")
async def alice_tenant():
    async with tenant_admin_client() as client:
        tenant = await create_issuer_tenant(client, "alice")

        yield tenant

        await delete_tenant(client, tenant["tenant_id"])


@pytest.fixture(scope="module")
async def alice_member_client(alice_tenant: Any):
    yield tenant_client(token=alice_tenant["access_token"])


@pytest.fixture(scope="module")
async def bob_acapy_client(bob_member_client: AsyncClient):
    # We extract the token from the x-api-key header as that's the easiest
    # method to create an AcaPyClient from an AsyncClient
    [_, token] = bob_member_client.headers.get("x-api-key").split(".", maxsplit=1)

    client = tenant_acapy_client(token=token)
    yield client

    await client.close()


@pytest.fixture(scope="module")
async def alice_acapy_client(alice_member_client: AsyncClient):
    [_, token] = alice_member_client.headers.get("x-api-key").split(".", maxsplit=1)

    client = tenant_acapy_client(token=token)
    yield client

    await client.close()


@pytest.fixture(scope="module")
async def bob_and_alice_public_did(
    alice_acapy_client: AcaPyClient,
    bob_acapy_client: AcaPyClient,
) -> BobAlicePublicDid:
    tenant_admin = tenant_admin_client()
    tenant_admin_acapy = governance_acapy_client()

    # invite = await tenant_admin_acapy.out_of_band.create_invitation(
    #     auto_accept=True,
    #     multi_use=True,
    #     body=InvitationCreateRequest(
    #         handshake_protocols=["https://didcomm.org/didexchange/1.0"],
    #         use_public_did=True,
    #     ),
    # )
    invite = await tenant_admin_acapy.connection.create_invitation(
        alias="endorser",
        auto_accept=True,
        # multi_use=False,
        public=True,
        body=InvitationCreateRequest(
            handshake_protocols=["https://didcomm.org/didexchange/1.0"],
            use_public_did=True,
        ),
    )

    # create did
    set_public_did_result = await create_public_did(tenant_admin_acapy)

    bob_conn = await bob_acapy_client.connection.receive_invitation(
        alias="endorser", auto_accept=True, body=invite.invitation
    )
    alice_conn = await alice_acapy_client.connection.receive_invitation(
        alias="endorser", auto_accept=True, body=invite.invitation
    )

    bob_records = await bob_acapy_client.connection.get_connections()
    alice_records = await alice_acapy_client.connection.get_connections()

    # Get connection record for admin
    admin_conn_records = await tenant_admin_acapy.connection.get_connections()

<<<<<<< HEAD
    set_endorser_role_result_bob = await bob_acapy_client.endorse_transaction.set_endorser_role(conn_id=bob_conn.connection_id, transaction_my_job='TRANSACTION_AUTHOR')
    set_endorser_info_result_bob = await bob_acapy_client.endorse_transaction.set_endorser_info(conn_id=bob_conn.connection_id, endorser_did=set_public_did_result.did, endorser_name='endorser')
    set_endorser_role_result_alice = await alice_acapy_client.endorse_transaction.set_endorser_role(conn_id=alice_conn.connection_id, transaction_my_job='TRANSACTION_AUTHOR')
    set_endorser_info_result_alice = await alice_acapy_client.endorse_transaction.set_endorser_info(conn_id=alice_conn.connection_id, endorser_did=set_public_did_result.did, endorser_name='endorser')
=======
    set_endorser_role_result_bob = (
        await bob_acapy_client.endorse_transaction.set_endorser_role(
            conn_id=bob_conn.connection_id, transaction_my_job="TRANSACTION_AUTHOR"
        )
    )
    set_endorser_info_result_bob = (
        await bob_acapy_client.endorse_transaction.set_endorser_info(
            conn_id=bob_conn.connection_id,
            endorser_did=set_public_did_result.did,
            endorser_name="endorser",
        )
    )
    set_endorser_role_result_alice = (
        await alice_acapy_client.endorse_transaction.set_endorser_role(
            conn_id=alice_conn.connection_id, transaction_my_job="TRANSACTION_AUTHOR"
        )
    )
    set_endorser_info_result_alice = (
        await alice_acapy_client.endorse_transaction.set_endorser_info(
            conn_id=alice_conn.connection_id,
            endorser_did=set_public_did_result.did,
            endorser_name="endorser",
        )
    )
>>>>>>> 075e9b89

    await bob_acapy_client.connection.accept_invitation(
        conn_id=bob_records.results[-1].connection_id
    )
    await alice_acapy_client.connection.accept_invitation(
        conn_id=alice_records.results[-1].connection_id
    )

    bob_records = await bob_acapy_client.connection.get_connections()
    alice_records = await alice_acapy_client.connection.get_connections()

    bob_did = await create_public_did(bob_acapy_client)
    alice_did = await create_public_did(alice_acapy_client)

    if not bob_did.did or not alice_did.did:
        raise Exception("Missing public did")

    return {
        "bob_public_did": bob_did.did,
        "alice_public_did": alice_did.did,
    }


@pytest.fixture(scope="module")
async def bob_and_alice_connection(
    bob_member_client: AsyncClient,
    alice_member_client: AsyncClient,
) -> BobAliceConnect:
    # create invitation on bob side
    invitation = (
        await bob_member_client.post("/generic/connections/create-invitation")
    ).json()

    # accept invitation on alice side
    invitation_response = (
        await alice_member_client.post(
            "/generic/connections/accept-invitation",
            json={"invitation": invitation["invitation"]},
        )
    ).json()

    assert check_webhook_state(
        alice_member_client, topic="connections", filter_map={"state": "completed"}
    )

    bob_connection_id = invitation["connection_id"]
    alice_connection_id = invitation_response["connection_id"]

    # fetch and validate
    # both connections should be active - we have waited long enough for events to be exchanged
    assert check_webhook_state(
        alice_member_client,
        topic="connections",
        filter_map={"state": "completed"},
    )
    assert check_webhook_state(
        bob_member_client,
        topic="connections",
        filter_map={"state": "completed"},
    )

    return {
        "alice_connection_id": alice_connection_id,
        "bob_connection_id": bob_connection_id,
    }


class InvitationResultDict(TypedDict):
    invitation: Dict[str, Any]
    connection_id: str


class MultiInvite(TypedDict):
    multi_use_invitation: InvitationResultDict
    invitation_key: str
    did_from_rec_key: str


@pytest.fixture(scope="module")
async def bob_multi_use_invitation(
    bob_member_client: AsyncClient,
) -> MultiInvite:
    create_invite_json = CreateInvitation(
        alias=None,
        multi_use=True,
        use_public_did=False,
    ).dict()
    # Create a multi-use invitation
    invitation = (
        await bob_member_client.post(
            "/generic/connections/create-invitation",
            json=create_invite_json,
        )
    ).json()

    recipient_key = invitation["invitation"]["recipientKeys"][0]
    bob_multi_invite = MultiInvite(
        multi_use_invitation=invitation,
        invitation_key=recipient_key,
        did_from_rec_key=ed25519_verkey_to_did_key(key=recipient_key),
    )

    return bob_multi_invite


@pytest.fixture(scope="module")
async def alice_bob_connect_multi(
    bob_member_client: AsyncClient,
    alice_member_client: AsyncClient,
    bob_multi_use_invitation: MultiInvite,
) -> BobAliceConnect:
    invitation = bob_multi_use_invitation["multi_use_invitation"]["invitation"]

    # accept invitation on alice side
    invitation_response = (
        await alice_member_client.post(
            "/generic/connections/accept-invitation",
            json={"invitation": invitation},
        )
    ).json()

    assert check_webhook_state(
        client=alice_member_client,
        filter_map={"state": "request-sent"},
        topic="connections",
        max_duration=30,
    )

    bob_connection_id = bob_multi_use_invitation["multi_use_invitation"][
        "connection_id"
    ]
    alice_connection_id = invitation_response["connection_id"]

    # fetch and validate
    # both connections should be active - we have waited long enough for events to be exchanged
    bob_connection_records = (
        await bob_member_client.get("/generic/connections")
    ).json()

    bob_connection_id = bob_connection_records[0]["connection_id"]

    assert check_webhook_state(
        client=alice_member_client,
        filter_map={"state": "completed"},
        topic="connections",
        max_duration=120,
    )
    assert check_webhook_state(
        client=bob_member_client,
        filter_map={"state": "completed"},
        topic="connections",
        max_duration=120,
    )

    return {
        "alice_connection_id": alice_connection_id,
        "bob_connection_id": bob_connection_id,
    }<|MERGE_RESOLUTION|>--- conflicted
+++ resolved
@@ -12,7 +12,10 @@
     tenant_client,
 )
 from app.tests.util.ledger import create_public_did
-from app.generic.connections.connections import CreateInvitation, InvitationCreateRequest
+from app.generic.connections.connections import (
+    CreateInvitation,
+    InvitationCreateRequest,
+)
 
 from app.tests.util.tenants import create_issuer_tenant, delete_tenant
 from app.tests.util.webhooks import check_webhook_state
@@ -83,14 +86,6 @@
     tenant_admin = tenant_admin_client()
     tenant_admin_acapy = governance_acapy_client()
 
-    # invite = await tenant_admin_acapy.out_of_band.create_invitation(
-    #     auto_accept=True,
-    #     multi_use=True,
-    #     body=InvitationCreateRequest(
-    #         handshake_protocols=["https://didcomm.org/didexchange/1.0"],
-    #         use_public_did=True,
-    #     ),
-    # )
     invite = await tenant_admin_acapy.connection.create_invitation(
         alias="endorser",
         auto_accept=True,
@@ -118,12 +113,6 @@
     # Get connection record for admin
     admin_conn_records = await tenant_admin_acapy.connection.get_connections()
 
-<<<<<<< HEAD
-    set_endorser_role_result_bob = await bob_acapy_client.endorse_transaction.set_endorser_role(conn_id=bob_conn.connection_id, transaction_my_job='TRANSACTION_AUTHOR')
-    set_endorser_info_result_bob = await bob_acapy_client.endorse_transaction.set_endorser_info(conn_id=bob_conn.connection_id, endorser_did=set_public_did_result.did, endorser_name='endorser')
-    set_endorser_role_result_alice = await alice_acapy_client.endorse_transaction.set_endorser_role(conn_id=alice_conn.connection_id, transaction_my_job='TRANSACTION_AUTHOR')
-    set_endorser_info_result_alice = await alice_acapy_client.endorse_transaction.set_endorser_info(conn_id=alice_conn.connection_id, endorser_did=set_public_did_result.did, endorser_name='endorser')
-=======
     set_endorser_role_result_bob = (
         await bob_acapy_client.endorse_transaction.set_endorser_role(
             conn_id=bob_conn.connection_id, transaction_my_job="TRANSACTION_AUTHOR"
@@ -148,7 +137,6 @@
             endorser_name="endorser",
         )
     )
->>>>>>> 075e9b89
 
     await bob_acapy_client.connection.accept_invitation(
         conn_id=bob_records.results[-1].connection_id
