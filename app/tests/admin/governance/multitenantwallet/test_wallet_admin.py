--- conflicted
+++ resolved
@@ -28,25 +28,6 @@
 }
 
 
-<<<<<<< HEAD
-@pytest.fixture(name="create_wallet_mock")
-async def fixture_create_wallet_mock(async_client):
-    wallet_response = await async_client.post(
-        "/admin/wallet-multitenant/create-wallet",
-        headers={
-            "x-api-key": "adminApiKey",
-            "x-role": "member",
-            **APPLICATION_JSON_CONTENT_TYPE,
-        },
-        data=json.dumps(CREATE_WALLET_PAYLOAD),
-    )
-    wallet_response = wallet_response.json()
-    wallet_id = wallet_response["wallet_id"]
-    yield wallet_response
-    response = await async_client.delete(
-        f"/admin/wallet-multitenant/{wallet_id}",
-        headers={"x-api-key": "adminApiKey", "x-role": "member"},
-=======
 @pytest.fixture(name="create_wallet")
 async def fixture_create_wallet(async_client, member_admin_agent_mock):
     wallet_response = await write_wallet(async_client)
@@ -55,7 +36,6 @@
     response = await async_client.delete(
         f"{WALLET_PATH}/{wallet_id}",
         headers=WALLET_HEADERS,
->>>>>>> ec63685b
     )
     assert response.status_code == 200
     assert response.json() == {"status": "Successfully removed wallet"}
@@ -90,16 +70,7 @@
     wallet_id = create_wallet["wallet_id"]
 
     response = await async_client.get(
-<<<<<<< HEAD
-        f"/admin/wallet-multitenant/{wallet_id}/auth-token",
-        headers={
-            "x-api-key": "adminApiKey",
-            "x-role": "member",
-            **APPLICATION_JSON_CONTENT_TYPE,
-        },
-=======
         f"{WALLET_PATH}/{wallet_id}/auth-token", headers=WALLET_HEADERS
->>>>>>> ec63685b
     )
 
     response = response.json()
@@ -116,13 +87,8 @@
 async def test_get_subwallet(async_client, create_wallet):
     wallet_id = create_wallet["wallet_id"]
     response = await async_client.get(
-<<<<<<< HEAD
-        f"/admin/wallet-multitenant/{wallet_id}",
-        headers={"x-api-key": "adminApiKey", "x-role": "member"},
-=======
         f"{WALLET_PATH}/{wallet_id}",
         headers={"x-api-key": "adminApiKey"},
->>>>>>> ec63685b
     )
     response = response.json()
     create_wallet.pop("token")
@@ -130,20 +96,6 @@
 
 
 @pytest.mark.asyncio
-<<<<<<< HEAD
-async def test_update_wallet(async_client, member_admin_agent_mock, create_wallet_mock):
-    wallet_response = create_wallet_mock
-    wallet_id = wallet_response["wallet_id"]
-    payload = {"image_url": "update"}
-    update_response = await async_client.post(
-        f"/admin/wallet-multitenant/{wallet_id}",
-        headers={
-            "x-api-key": "adminApiKey",
-            "x-role": "member",
-            **APPLICATION_JSON_CONTENT_TYPE,
-        },
-        data=json.dumps({"image_url": "update"}),
-=======
 async def test_update_wallet(async_client, create_wallet, member_admin_agent_mock):
     wallet_id = create_wallet["wallet_id"]
     assert create_wallet["settings"]["image_url"] != "update"
@@ -152,7 +104,6 @@
         f"{WALLET_PATH}/{wallet_id}",
         headers=WALLET_HEADERS,
         data=request.json(),
->>>>>>> ec63685b
     )
 
     res_method = await get_subwallet(
@@ -164,13 +115,8 @@
 @pytest.mark.asyncio
 async def test_query_subwallet(async_client, member_admin_agent_mock, create_wallet):
     query_response = await async_client.get(
-<<<<<<< HEAD
-        "/admin/wallet-multitenant/query-subwallet",
-        headers={"x-api-key": "adminApiKey", "x-role": "member"},
-=======
         f"{WALLET_PATH}/query-subwallet",
         headers=WALLET_HEADERS,
->>>>>>> ec63685b
     )
     query_response = query_response.json()
     res_method = await query_subwallet(aries_controller=member_admin_agent_mock)
@@ -216,44 +162,20 @@
     assert wallet_response["settings"] and wallet_response["settings"] != {}
     wallet_id = wallet_response["wallet_id"]
     response = await async_client.get(
-<<<<<<< HEAD
-        f"/admin/wallet-multitenant/{wallet_id}",
-        headers={"x-api-key": "adminApiKey", "x-role": "member"},
-=======
         f"{WALLET_PATH}/{wallet_id}",
         headers=WALLET_HEADERS,
->>>>>>> ec63685b
     )
     response = response.json()
     assert wallet_response["settings"] == response["settings"]
 
 
 @pytest.mark.asyncio
-<<<<<<< HEAD
-async def test_remove_by_id(async_client):
-    wallet_response = await async_client.post(
-        "/admin/wallet-multitenant/create-wallet",
-        headers={
-            "x-api-key": "adminApiKey",
-            "x-role": "member",
-            **APPLICATION_JSON_CONTENT_TYPE,
-        },
-        data=json.dumps(CREATE_WALLET_PAYLOAD),
-    )
-    wallet_response = wallet_response.json()
-    wallet_id = wallet_response["wallet_id"]
-
-    response = await async_client.delete(
-        f"/admin/wallet-multitenant/{wallet_id}",
-        headers={"x-api-key": "adminApiKey", "x-role": "member"},
-=======
 async def test_remove_by_id(async_client, member_admin_agent_mock):
     wallet_id = (await write_wallet(async_client))["wallet_id"]
 
     response = await async_client.delete(
         f"{WALLET_PATH}/{wallet_id}",
         headers=WALLET_HEADERS,
->>>>>>> ec63685b
     )
     assert response.status_code == 200
     assert response.json() == {"status": "Successfully removed wallet"}
