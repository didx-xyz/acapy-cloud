--- conflicted
+++ resolved
@@ -37,12 +37,7 @@
 
 @scenario("001_wallet.feature", "Getting a public DID")
 def test_get_public_did():
-<<<<<<< HEAD
-    # not entirely sure why this is blank, something
-    # do do with its participation in a bdd test
-=======
     # bdd test
->>>>>>> 2fa548d0
     pass
 
 
@@ -92,10 +87,7 @@
     result = requests_retry_session().get(url)
     res_dict = json.loads(result.content)
     assert result.status_code == 401
-<<<<<<< HEAD
     assert "Unauthorized" in res_dict["detail"]
-=======
->>>>>>> 2fa548d0
     assert "did_object" not in res_dict
     assert "issuer_verkey" not in res_dict
     assert "issuer_endpoint" not in res_dict