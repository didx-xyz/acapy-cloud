<<<<<<< HEAD
from contextlib import asynccontextmanager
=======
import json
import os
import time
from contextlib import asynccontextmanager
from dataclasses import dataclass
from typing import Dict, TypedDict
>>>>>>> 95822c87

import pytest
from aries_cloudcontroller import (
    AcaPyClient,
    CredentialsApi,
    IssueCredentialV10Api,
    IssueCredentialV20Api,
    LedgerApi,
    PresentProofV10Api,
    PresentProofV20Api,
    WalletApi,
)
from httpx import AsyncClient
from mockito import mock

<<<<<<< HEAD
from app.dependencies import AcaPyAuth, Role, agent_role
=======
import app.facades.ledger as ledger_facade
import app.utils as utils
from app.dependencies import member_admin_agent, yoma_agent
from app.generic.connections.connections import router
>>>>>>> 95822c87
from app.main import app
from app.tests.util.constants import YOMA_ACAPY_API_KEY

from app.tests.util.member_personas import (
    alice_member_client,
    bob_and_alice_connection,
    bob_member_client,
)
from app.tests.util.client_fixtures import (
    member_admin_acapy_client,
    member_admin_client,
    yoma_acapy_client,
    yoma_client,
)


@pytest.fixture
def mock_agent_controller():
    controller = mock(AcaPyClient)
    controller.wallet = mock(WalletApi)
    controller.ledger = mock(LedgerApi)
    controller.issue_credential_v1_0 = mock(IssueCredentialV10Api)
    controller.issue_credential_v2_0 = mock(IssueCredentialV20Api)
    controller.present_proof_v1_0 = mock(PresentProofV10Api)
    controller.present_proof_v2_0 = mock(PresentProofV20Api)
    controller.credentials = mock(CredentialsApi)
    return controller<|MERGE_RESOLUTION|>--- conflicted
+++ resolved
@@ -1,14 +1,3 @@
-<<<<<<< HEAD
-from contextlib import asynccontextmanager
-=======
-import json
-import os
-import time
-from contextlib import asynccontextmanager
-from dataclasses import dataclass
-from typing import Dict, TypedDict
->>>>>>> 95822c87
-
 import pytest
 from aries_cloudcontroller import (
     AcaPyClient,
@@ -20,30 +9,18 @@
     PresentProofV20Api,
     WalletApi,
 )
-from httpx import AsyncClient
 from mockito import mock
 
-<<<<<<< HEAD
-from app.dependencies import AcaPyAuth, Role, agent_role
-=======
-import app.facades.ledger as ledger_facade
-import app.utils as utils
-from app.dependencies import member_admin_agent, yoma_agent
-from app.generic.connections.connections import router
->>>>>>> 95822c87
-from app.main import app
-from app.tests.util.constants import YOMA_ACAPY_API_KEY
-
-from app.tests.util.member_personas import (
-    alice_member_client,
-    bob_and_alice_connection,
-    bob_member_client,
-)
 from app.tests.util.client_fixtures import (
     member_admin_acapy_client,
     member_admin_client,
     yoma_acapy_client,
     yoma_client,
+)
+from app.tests.util.member_personas import (
+    alice_member_client,
+    bob_and_alice_connection,
+    bob_member_client,
 )
 
 
