--- conflicted
+++ resolved
@@ -17,13 +17,8 @@
 from httpx import AsyncClient
 from mockito import mock
 
-<<<<<<< HEAD
-import app.ledger_facade
-import app.utils
-=======
 import app.ledger_facade as ledger_facade
 import app.utils as utils
->>>>>>> 4bb0980a
 from app.dependencies import member_admin_agent, yoma_agent
 from app.main import app
 
