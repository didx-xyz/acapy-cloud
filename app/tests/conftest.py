--- conflicted
+++ resolved
@@ -10,11 +10,8 @@
 import facade
 import ledger_facade
 import utils
-<<<<<<< HEAD
+from facade import create_controller
 from main import app
-=======
-from facade import create_controller
->>>>>>> df6cc96f
 
 
 @pytest.fixture
@@ -35,11 +32,6 @@
 
 
 @pytest.fixture
-<<<<<<< HEAD
-async def async_client():
-    async with AsyncClient(app=app, base_url="http://localhost:8000") as ac:
-        yield ac
-=======
 async def yoma_agent():
     # fast api auto wraps the generator functions use for dependencies as context managers - thus why the
     # async context manager decorator is not required.
@@ -48,4 +40,9 @@
     # this is doing what using decorators does for you
     async with asynccontextmanager(facade.yoma_agent)(x_api_key="adminApiKey") as c:
         yield c
->>>>>>> df6cc96f
+
+
+@pytest.fixture
+async def async_client():
+    async with AsyncClient(app=app, base_url="http://localhost:8000") as ac:
+        yield ac