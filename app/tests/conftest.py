from contextlib import asynccontextmanager

import pytest
from aries_cloudcontroller import AriesAgentControllerBase
from aries_cloudcontroller.controllers.ledger import LedgerController
from aries_cloudcontroller.controllers.wallet import WalletController
from httpx import AsyncClient
from mockito import mock

import facade
import ledger_facade
import utils
from facade import create_controller
<<<<<<< HEAD
from main import app
=======
>>>>>>> 8324cbc3


@pytest.fixture
def setup_env():
    utils.admin_url = "http://localhost"
    utils.admin_port = "3021"
    utils.is_multitenant = False
    ledger_facade.LEDGER_URL = "http://testnet.didx.xyz/register"
    ledger_facade.LEDGER_TYPE = "von"


@pytest.fixture
def mock_agent_controller():
    controller = mock(AriesAgentControllerBase)
    controller.wallet = mock(WalletController)
    controller.ledger = mock(LedgerController)
    return controller


@pytest.fixture
async def yoma_agent():
    # fast api auto wraps the generator functions use for dependencies as context managers - thus why the
    # async context manager decorator is not required.
    # it is a bit of a pity that pytest fixtures don't do the same - I guess they want to maintain
    # flexibility - thus we have to.
    # this is doing what using decorators does for you
    async with asynccontextmanager(facade.yoma_agent)(x_api_key="adminApiKey") as c:
<<<<<<< HEAD
        yield c


@pytest.fixture
async def async_client():
    async with AsyncClient(app=app, base_url="http://localhost:8000") as ac:
        yield ac
=======
        yield c
>>>>>>> 8324cbc3
<|MERGE_RESOLUTION|>--- conflicted
+++ resolved
@@ -11,10 +11,8 @@
 import ledger_facade
 import utils
 from facade import create_controller
-<<<<<<< HEAD
 from main import app
-=======
->>>>>>> 8324cbc3
+from facade import create_controller
 
 
 @pytest.fixture
@@ -42,14 +40,10 @@
     # flexibility - thus we have to.
     # this is doing what using decorators does for you
     async with asynccontextmanager(facade.yoma_agent)(x_api_key="adminApiKey") as c:
-<<<<<<< HEAD
         yield c
 
 
 @pytest.fixture
 async def async_client():
     async with AsyncClient(app=app, base_url="http://localhost:8000") as ac:
-        yield ac
-=======
-        yield c
->>>>>>> 8324cbc3
+        yield ac