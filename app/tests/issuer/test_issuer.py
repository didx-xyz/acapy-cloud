from typing import Any, Optional

import pytest
from aries_cloudcontroller import AcaPyClient
from mockito import mock, verify, when

import app.generic.issuer.issuer as test_module
from app.generic.issuer.facades.acapy_issuer_v1 import IssuerV1
from app.generic.issuer.facades.acapy_issuer_v2 import IssuerV2
from shared_models import CredentialExchange, IssueCredentialProtocolVersion


# need this to handle the async with the mock
async def get(response: Optional[Any] = None):
    if response:
        return response


@pytest.mark.asyncio
async def test_send_credential(mock_agent_controller: AcaPyClient):
<<<<<<< HEAD
    did = "WgWxqztrNooG92RXvxSTWv"
    cred_def_id = f"{did}:1:12345:tag"
=======
    did = "did:sov:WgWxqztrNooG92RXvxSTWv"
>>>>>>> 07f39e51
    cred_ex = mock(CredentialExchange)

    when(test_module).assert_valid_issuer(...).thenReturn(get(True))
    when(test_module).schema_id_from_credential_definition_id(mock_agent_controller, cred_def_id).thenReturn(get("schema_id"))
    when(IssuerV1).send_credential(...).thenReturn(get(cred_ex))
    when(test_module).assert_public_did(...).thenReturn(get(did))

    credential = test_module.SendCredential(
        protocol_version=IssueCredentialProtocolVersion.v1,
        connection_id="conn_id",
        credential_definition_id=cred_def_id,
        attributes={"name": "John", "age": "23"},
    )

    result = await test_module.send_credential(credential, mock_agent_controller)

    assert result is cred_ex
    verify(IssuerV1).send_credential(...)
<<<<<<< HEAD
    verify(test_module).schema_id_from_credential_definition_id(mock_agent_controller, cred_def_id)
    verify(mock_agent_controller.wallet).get_public_did()
    verify(test_module).assert_valid_issuer(f"did:sov:{did}", "schema_id")
=======
    verify(test_module).write_credential_def(mock_agent_controller, "schema_id")
    verify(test_module).assert_public_did(mock_agent_controller)
    verify(test_module).assert_valid_issuer(did, "schema_id")
>>>>>>> 07f39e51


@pytest.mark.asyncio
async def test_get_credentials(mock_agent_controller: AcaPyClient):
    v1_records_no_conn_id = [mock(CredentialExchange), mock(CredentialExchange)]
    v2_records_no_conn_id = [mock(CredentialExchange), mock(CredentialExchange)]

    v1_records = [mock(CredentialExchange)]
    v2_records = [mock(CredentialExchange)]

    with when(IssuerV1).get_records(...).thenReturn(get(v1_records_no_conn_id)), when(
        IssuerV2
    ).get_records(...).thenReturn(get(v2_records_no_conn_id)):
        result = await test_module.get_credentials(None, mock_agent_controller)

        assert result == v1_records_no_conn_id + v2_records_no_conn_id

        verify(IssuerV1).get_records(
            controller=mock_agent_controller, connection_id=None
        )
        verify(IssuerV2).get_records(
            controller=mock_agent_controller, connection_id=None
        )

    with when(IssuerV1).get_records(...).thenReturn(get(v1_records)), when(
        IssuerV2
    ).get_records(...).thenReturn(get(v2_records)):
        result = await test_module.get_credentials("conn_id", mock_agent_controller)

        assert result == v1_records + v2_records
        verify(IssuerV1).get_records(
            controller=mock_agent_controller, connection_id="conn_id"
        )
        verify(IssuerV2).get_records(
            controller=mock_agent_controller, connection_id="conn_id"
        )


@pytest.mark.asyncio
async def test_get_credential(mock_agent_controller: AcaPyClient):
    v1_record = mock(CredentialExchange)
    v2_record = mock(CredentialExchange)

    with when(IssuerV1).get_record(...).thenReturn(get(v1_record)):
        result = await test_module.get_credential(
            "v1-credential_id", mock_agent_controller
        )

        assert result is v1_record

        verify(IssuerV1).get_record(
            controller=mock_agent_controller, credential_exchange_id="v1-credential_id"
        )

    with when(IssuerV2).get_record(...).thenReturn(get(v2_record)):
        result = await test_module.get_credential(
            "v2-credential_id", mock_agent_controller
        )

        assert result is v2_record
        verify(IssuerV2).get_record(
            controller=mock_agent_controller, credential_exchange_id="v2-credential_id"
        )


@pytest.mark.asyncio
async def test_remove_credential(mock_agent_controller: AcaPyClient):
    v1_record = mock(CredentialExchange)
    v2_record = mock(CredentialExchange)

    with when(IssuerV1).delete_credential(...).thenReturn(get(v1_record)):
        await test_module.remove_credential("v1-credential_id", mock_agent_controller)

        verify(IssuerV1).delete_credential(
            controller=mock_agent_controller, credential_exchange_id="v1-credential_id"
        )
    with when(IssuerV2).delete_credential(...).thenReturn(get(v2_record)):
        await test_module.remove_credential("v2-credential_id", mock_agent_controller)

        verify(IssuerV2).delete_credential(
            controller=mock_agent_controller, credential_exchange_id="v2-credential_id"
        )


@pytest.mark.asyncio
async def test_request_credential(
    mock_agent_controller: AcaPyClient,
):
    v1_record = mock(CredentialExchange)
    v2_record = mock(CredentialExchange)

    v1_record.credential_definition_id = "WgWxqztrNooG92RXvxSTWv:other:parts"
    v1_record.schema_id = "schema_id1"

    v2_record.credential_definition_id = "WgWxqztrNooG92RXvxSTWv:other:parts"
    v2_record.schema_id = "schema_id2"

    with when(IssuerV1).request_credential(...).thenReturn(get(v1_record)), when(
        test_module
    ).assert_valid_issuer(...).thenReturn(get(True)), when(IssuerV1).get_record(
        ...
    ).thenReturn(
        get(v1_record)
    ):
        await test_module.request_credential("v1-credential_id", mock_agent_controller)

        verify(IssuerV1).request_credential(
            controller=mock_agent_controller, credential_exchange_id="v1-credential_id"
        )
        verify(test_module).assert_valid_issuer(
            "did:sov:WgWxqztrNooG92RXvxSTWv", "schema_id1"
        )

    with when(IssuerV2).request_credential(...).thenReturn(get(v2_record)), when(
        IssuerV2
    ).get_record(...).thenReturn(get(v2_record)), when(test_module).assert_valid_issuer(
        ...
    ).thenReturn(
        get(True)
    ):
        await test_module.request_credential("v2-credential_id", mock_agent_controller)

        verify(IssuerV2).request_credential(
            controller=mock_agent_controller, credential_exchange_id="v2-credential_id"
        )
        verify(test_module).assert_valid_issuer(
            "did:sov:WgWxqztrNooG92RXvxSTWv", "schema_id2"
        )


@pytest.mark.asyncio
async def test_request_credential_x_no_schema_cred_def(
    mock_agent_controller: AcaPyClient,
):
    v1_record = mock(CredentialExchange)

    v1_record.credential_definition_id = None
    v1_record.schema_id = None

    with when(IssuerV1).get_record(...).thenReturn(get(v1_record)), pytest.raises(
        Exception, match="Record has no credential definition or schema associated."
    ):
        await test_module.request_credential("v1-credential_id", mock_agent_controller)

        verify(IssuerV1, times=0).request_credential(
            controller=mock_agent_controller, credential_exchange_id="credential_id"
        )
        verify(test_module, times=0).assert_valid_issuer(
            "did:sov:WgWxqztrNooG92RXvxSTWv", "schema_id1"
        )


@pytest.mark.asyncio
async def test_store_credential(mock_agent_controller: AcaPyClient):
    v1_record = mock(CredentialExchange)
    v2_record = mock(CredentialExchange)

    when(IssuerV1).store_credential(...).thenReturn(get(v1_record))
    when(IssuerV2).store_credential(...).thenReturn(get(v2_record))

    await test_module.store_credential("v1-credential_id1", mock_agent_controller)
    await test_module.store_credential("v2-credential_id2", mock_agent_controller)

    verify(IssuerV1).store_credential(
        controller=mock_agent_controller, credential_exchange_id="v1-credential_id1"
    )
    verify(IssuerV2).store_credential(
        controller=mock_agent_controller, credential_exchange_id="v2-credential_id2"
    )<|MERGE_RESOLUTION|>--- conflicted
+++ resolved
@@ -18,16 +18,14 @@
 
 @pytest.mark.asyncio
 async def test_send_credential(mock_agent_controller: AcaPyClient):
-<<<<<<< HEAD
-    did = "WgWxqztrNooG92RXvxSTWv"
+    did = "did:sov:WgWxqztrNooG92RXvxSTWv"
     cred_def_id = f"{did}:1:12345:tag"
-=======
-    did = "did:sov:WgWxqztrNooG92RXvxSTWv"
->>>>>>> 07f39e51
     cred_ex = mock(CredentialExchange)
 
     when(test_module).assert_valid_issuer(...).thenReturn(get(True))
-    when(test_module).schema_id_from_credential_definition_id(mock_agent_controller, cred_def_id).thenReturn(get("schema_id"))
+    when(test_module).schema_id_from_credential_definition_id(
+        mock_agent_controller, cred_def_id
+    ).thenReturn(get("schema_id"))
     when(IssuerV1).send_credential(...).thenReturn(get(cred_ex))
     when(test_module).assert_public_did(...).thenReturn(get(did))
 
@@ -42,15 +40,11 @@
 
     assert result is cred_ex
     verify(IssuerV1).send_credential(...)
-<<<<<<< HEAD
-    verify(test_module).schema_id_from_credential_definition_id(mock_agent_controller, cred_def_id)
-    verify(mock_agent_controller.wallet).get_public_did()
-    verify(test_module).assert_valid_issuer(f"did:sov:{did}", "schema_id")
-=======
-    verify(test_module).write_credential_def(mock_agent_controller, "schema_id")
+    verify(test_module).schema_id_from_credential_definition_id(
+        mock_agent_controller, "cred_def_id"
+    )
     verify(test_module).assert_public_did(mock_agent_controller)
     verify(test_module).assert_valid_issuer(did, "schema_id")
->>>>>>> 07f39e51
 
 
 @pytest.mark.asyncio
