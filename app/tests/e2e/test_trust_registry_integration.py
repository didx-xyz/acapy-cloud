--- conflicted
+++ resolved
@@ -4,18 +4,9 @@
 from app.listener import Listener
 from app.tests.util.client import get_tenant_admin_client, get_tenant_client
 from app.tests.util.string import base64_to_json, get_random_string
-<<<<<<< HEAD
 from app.tests.util.tenants import (create_issuer_tenant, create_tenant,
                                     create_verifier_tenant, delete_tenant)
-=======
-from app.tests.util.tenants import (
-    create_issuer_tenant,
-    create_tenant,
-    create_verifier_tenant,
-    delete_tenant,
-)
 from app.util.rich_async_client import RichAsyncClient
->>>>>>> fae53631
 
 
 @pytest.mark.anyio
