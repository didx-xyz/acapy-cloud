import pytest
from aries_cloudcontroller import SchemaSendResult
from assertpy import assert_that
from httpx import AsyncClient

from app.tests.util.webhooks import get_hooks_per_topic_per_wallet, check_webhook_state

# This import are important for tests to run!
from app.tests.util.member_personas import (
    BobAliceConnect,
)
from app.tests.util.event_loop import event_loop

from app.tests.e2e.test_fixtures import BASE_PATH
from app.tests.e2e.test_fixtures import *  # NOQA


@pytest.mark.asyncio
async def test_send_credential(
    bob_member_client: AsyncClient,
    schema_definition: SchemaSendResult,
    bob_and_alice_connection: BobAliceConnect,
    alice_member_client: AsyncClient,
):
    credential = {
        "protocol_version": "v1",
        "connection_id": bob_and_alice_connection["bob_connection_id"],
        "schema_id": schema_definition.schema_id,
        "attributes": {"speed": "average"},
    }

    await register_issuer(bob_member_client, schema_definition.schema_id)

    response = await alice_member_client.get(
        BASE_PATH,
        params={"connection_id": bob_and_alice_connection["alice_connection_id"]},
    )
    records = response.json()

    # nothing currently in alice's records
    assert len(records) == 0

    response = await bob_member_client.post(
        BASE_PATH,
        json=credential,
    )
    response.raise_for_status()

    data = response.json()
    assert_that(data).contains("credential_id")
    assert_that(data).has_state("offer-sent")
    assert_that(data).has_protocol_version("v1")
    assert_that(data).has_attributes({"speed": "average"})
    assert_that(data).has_schema_id(schema_definition.schema_id)

    credential["protocol_version"] = "v2"
    response = await bob_member_client.post(
        BASE_PATH,
        json=credential,
    )
    response.raise_for_status()

    data = response.json()
    assert_that(data).has_state("offer-sent")
    assert_that(data).has_protocol_version("v2")
    assert_that(data).has_attributes({"speed": "average"})
    assert_that(data).has_schema_id(schema_definition.schema_id)

<<<<<<< HEAD
    time.sleep(5)
=======
    assert check_webhook_state(
        client=bob_member_client,
        filter_map={
            "state": "offer-sent",
            "credential_id": data["credential_id"],
        },
        topic="issue_credential_v2_0",
    )
>>>>>>> f3818631
    response = await alice_member_client.get(
        BASE_PATH,
        params={"connection_id": bob_and_alice_connection["alice_connection_id"]},
    )
    records = response.json()

    assert check_webhook_state(
        client=alice_member_client,
        filter_map={
            "state": "offer-received",
            "credential_id": records[-1]["credential_id"],
        },
        topic="issue_credential_v2_0",
    )
    assert len(records) == 2

    # Expect one v1 record, one v2 record
    assert_that(records).extracting("protocol_version").contains("v1", "v2")


@pytest.mark.asyncio
async def test_get_records(alice_member_client: AsyncClient):
    records = (await alice_member_client.get(BASE_PATH)).json()
    assert records
    assert len(records) >= 1


@pytest.mark.asyncio
async def test_send_credential_request(
    alice_member_client: AsyncClient,
    bob_member_client: AsyncClient,
    bob_and_alice_connection: BobAliceConnect,
    schema_definition: SchemaSendResult,
):
    credential = {
        "protocol_version": "v1",
        "connection_id": bob_and_alice_connection["bob_connection_id"],
        "schema_id": schema_definition.schema_id,
        "attributes": {"speed": "average"},
    }

    await register_issuer(bob_member_client, schema_definition.schema_id)

    response = await bob_member_client.post(
        BASE_PATH,
        json=credential,
    )
    credential_exchange = response.json()
    assert credential_exchange["protocol_version"] == "v1"

    assert check_webhook_state(
        client=bob_member_client,
        filter_map={
            "state": "offer-sent",
            "credential_id": credential_exchange["credential_id"],
        },
        topic="issue_credential",
    )

<<<<<<< HEAD
    # This returns an error - the correct one because the credential is in state received.
    # For this to return another response we'd have to have state offer_received
    result = response.json()

    assert response.status_code == 400
    assert_that(result).contains("detail")
    assert "in offer_sent state (must be offer_received)" in result["detail"]
=======
    response = await alice_member_client.get(
        BASE_PATH,
        params={"connection_id": bob_and_alice_connection["alice_connection_id"]},
    )
    assert check_webhook_state(
        client=alice_member_client,
        filter_map={"state": "offer-received"},
        topic="issue_credential",
    )
>>>>>>> f3818631


@pytest.mark.asyncio
async def test_store_credential(
    alice_member_client: AsyncClient,
    bob_member_client: AsyncClient,
    credential_exchange_id: str,
    bob_and_alice_connection: BobAliceConnect,
    schema_definition: SchemaSendResult,
):
    credential = {
        "protocol_version": "v1",
        "connection_id": bob_and_alice_connection["bob_connection_id"],
        "schema_id": schema_definition.schema_id,
        "attributes": {"speed": "average"},
    }

    await register_issuer(bob_member_client, schema_definition.schema_id)

    # Bob send offer
    response = await bob_member_client.post(
        BASE_PATH,
        json=credential,
    )
    credential_exchange = response.json()
    assert credential_exchange["protocol_version"] == "v1"

    assert check_webhook_state(
        client=bob_member_client,
        filter_map={
            "state": "offer-sent",
            "credential_id": credential_exchange["credential_id"],
        },
        topic="issue_credential",
    )

    response = await alice_member_client.get(
        BASE_PATH,
        params={"connection_id": bob_and_alice_connection["alice_connection_id"]},
    )
    # Check alice received the credential offer from Bob
    assert check_webhook_state(
        client=alice_member_client,
        filter_map={"state": "offer-received"},
        topic="issue_credential",
    )

    cred_hooks = get_hooks_per_topic_per_wallet(
        client=alice_member_client, topic="issue_credential"
    )

    cred_hook = [h for h in cred_hooks if h["payload"]["state"] == "offer-received"][0]
    credential_id = cred_hook["payload"]["credential_id"]

    # alice send request for that credential
    response = await alice_member_client.post(f"{BASE_PATH}/{credential_id}/request")

    # Bob check he received the request; Credential is send because of using
    # 'automating the entire flow' send credential earlier.
    # See also: app/generic/issuer/issuer.py::send_credential
    assert check_webhook_state(
        client=bob_member_client,
        filter_map={"state": "request-received"},
        topic="issue_credential",
    )

    # Check alice has received the credential
    assert check_webhook_state(
        client=alice_member_client,
        filter_map={"state": "credential-received"},
        topic="issue_credential",
    )

<<<<<<< HEAD
    assert response.status_code == 400
    assert_that(result).contains("detail")
    assert "state (must be credential_received)." in result["detail"]
=======
    # Alice stores crdeential
    response = await alice_member_client.post(f"{BASE_PATH}/{credential_id}/store")

    # Check alice has received the credential
    assert check_webhook_state(
        client=alice_member_client,
        filter_map={"state": "credential-acked"},
        topic="issue_credential",
    )
>>>>>>> f3818631
<|MERGE_RESOLUTION|>--- conflicted
+++ resolved
@@ -66,9 +66,6 @@
     assert_that(data).has_attributes({"speed": "average"})
     assert_that(data).has_schema_id(schema_definition.schema_id)
 
-<<<<<<< HEAD
-    time.sleep(5)
-=======
     assert check_webhook_state(
         client=bob_member_client,
         filter_map={
@@ -77,7 +74,6 @@
         },
         topic="issue_credential_v2_0",
     )
->>>>>>> f3818631
     response = await alice_member_client.get(
         BASE_PATH,
         params={"connection_id": bob_and_alice_connection["alice_connection_id"]},
@@ -137,15 +133,6 @@
         topic="issue_credential",
     )
 
-<<<<<<< HEAD
-    # This returns an error - the correct one because the credential is in state received.
-    # For this to return another response we'd have to have state offer_received
-    result = response.json()
-
-    assert response.status_code == 400
-    assert_that(result).contains("detail")
-    assert "in offer_sent state (must be offer_received)" in result["detail"]
-=======
     response = await alice_member_client.get(
         BASE_PATH,
         params={"connection_id": bob_and_alice_connection["alice_connection_id"]},
@@ -155,7 +142,6 @@
         filter_map={"state": "offer-received"},
         topic="issue_credential",
     )
->>>>>>> f3818631
 
 
 @pytest.mark.asyncio
@@ -229,11 +215,6 @@
         topic="issue_credential",
     )
 
-<<<<<<< HEAD
-    assert response.status_code == 400
-    assert_that(result).contains("detail")
-    assert "state (must be credential_received)." in result["detail"]
-=======
     # Alice stores crdeential
     response = await alice_member_client.post(f"{BASE_PATH}/{credential_id}/store")
 
@@ -242,5 +223,4 @@
         client=alice_member_client,
         filter_map={"state": "credential-acked"},
         topic="issue_credential",
-    )
->>>>>>> f3818631
+    )