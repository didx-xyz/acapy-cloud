--- conflicted
+++ resolved
@@ -5,10 +5,11 @@
 
 from app.tests.util.webhooks import get_hooks_per_topic_per_wallet, check_webhook_state
 
-# This import are important for tests to run!
 from app.tests.util.member_personas import (
     BobAliceConnect,
 )
+
+# This import are important for tests to run!
 from app.tests.util.event_loop import event_loop
 
 from app.tests.e2e.test_fixtures import BASE_PATH
@@ -101,33 +102,18 @@
     assert len(records) >= 1
 
 
-<<<<<<< HEAD
-@pytest.fixture(scope="module")
-async def credential_exchange_id(
-    async_client_bob_module_scope: AsyncClient,
-    alice_connection_id: str,
-    schema_definition: Dict[str, Any],
-    credential_definition_id: str,
-    bob_connection_id: str,
-    async_client_alice_module_scope: AsyncClient,
-=======
 @pytest.mark.asyncio
 async def test_send_credential_request(
     alice_member_client: AsyncClient,
     bob_member_client: AsyncClient,
     bob_and_alice_connection: BobAliceConnect,
     schema_definition: SchemaSendResult,
->>>>>>> 07f39e51
+    credential_definition_id: str,
 ):
     credential = {
         "protocol_version": "v1",
-<<<<<<< HEAD
-        "connection_id": bob_connection_id,
         "credential_definition_id": credential_definition_id,
-=======
         "connection_id": bob_and_alice_connection["bob_connection_id"],
-        "schema_id": schema_definition.schema_id,
->>>>>>> 07f39e51
         "attributes": {"speed": "average"},
     }
 
@@ -161,32 +147,18 @@
 
 
 @pytest.mark.asyncio
-<<<<<<< HEAD
-async def test_send_credential(
-    async_client_bob_module_scope: AsyncClient,
-    schema_definition: Dict[str, Any],
-    credential_definition_id: str,
-    bob_connection_id: str,
-    alice_connection_id: str,
-    async_client_alice_module_scope: AsyncClient,
-):
-    credential = {
-        "protocol_version": "v1",
-        "connection_id": bob_connection_id,
-        "credential_definition_id": credential_definition_id,
-=======
 async def test_store_credential(
     alice_member_client: AsyncClient,
     bob_member_client: AsyncClient,
     credential_exchange_id: str,
+    credential_definition_id: str,
     bob_and_alice_connection: BobAliceConnect,
     schema_definition: SchemaSendResult,
 ):
     credential = {
         "protocol_version": "v1",
         "connection_id": bob_and_alice_connection["bob_connection_id"],
-        "schema_id": schema_definition.schema_id,
->>>>>>> 07f39e51
+        "credential_definition_id": credential_definition_id,
         "attributes": {"speed": "average"},
     }
 
