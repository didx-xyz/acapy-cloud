--- conflicted
+++ resolved
@@ -212,11 +212,7 @@
                 use_public_did=True,
             ),
         )
-<<<<<<< HEAD
-        logger.debug("Onboarding: Created endorser invitation: %s", invitation)
-=======
         bound_logger.debug("Created OOB invitation")
->>>>>>> 211f0b8c
         return invitation
 
     async def wait_for_connection_completion(invitation):
@@ -248,24 +244,11 @@
                 504,
             ) from e
 
-<<<<<<< HEAD
-        logger.debug(
-            "Onboarding: Connection complete with endorser_connection: %s, and connection_record: %s",
-            endorser_connection,
-            connection_record,
-        )
-
-        return endorser_connection, connection_record
-
-    async def set_endorser_roles(endorser_connection, connection_record):
-        logger.debug("Onboarding: Setting endorser roles")
-=======
         bound_logger.info("Connection complete between issuer and endorser.")
         return endorser_connection, connection_record
 
     async def set_endorser_roles(endorser_connection, connection_record):
         bound_logger.debug("Setting roles for endorser")
->>>>>>> 211f0b8c
         await endorser_controller.endorse_transaction.set_endorser_role(
             conn_id=endorser_connection["connection_id"],
             transaction_my_job="TRANSACTION_ENDORSER",
@@ -276,11 +259,7 @@
             conn_id=connection_record.connection_id,
             transaction_my_job="TRANSACTION_AUTHOR",
         )
-<<<<<<< HEAD
-        logger.debug("Onboarding: Successfully set TRANSACTION_AUTHOR")
-=======
         bound_logger.debug("Successfully set roles for endorser.")
->>>>>>> 211f0b8c
 
     async def configure_endorsement(connection_record, endorser_did):
         # Make sure endorsement has been configured
