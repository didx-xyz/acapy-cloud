--- conflicted
+++ resolved
@@ -125,96 +125,11 @@
         issuer_controller (AcaPyClient): authenticated ACA-Py client for issuer
         endorser_controller (AcaPyClient): authenticated ACA-Py client for endorser
     """
-<<<<<<< HEAD
-    # Make sure the issuer has a public did
-
-    endorser_did = await acapy_wallet.get_public_did(controller=endorser_controller)
-
-    # Make sure the issuer has a connection with the endorser
-    invitation = await endorser_controller.out_of_band.create_invitation(
-        auto_accept=True,
-        body=InvitationCreateRequest(
-            alias=name if name else ACAPY_ENDORSER_ALIAS,
-            handshake_protocols=["https://didcomm.org/didexchange/1.0"],
-            use_public_did=True,
-        ),
-    )
-
-    logger.info(
-        f"Starting webhook listener for connections with wallet id {issuer_wallet_id}"
-    )
-
-    wait_for_event, _ = await start_listener(
-        topic="connections", wallet_id=issuer_wallet_id
-    )
-    endorser_wait_for_event, _ = await start_listener(
-        topic="connections", wallet_id="admin"
-    )
-
-    logger.debug("Receiving connection invitation")
-
-    # FIXME: make sure the connection with this alias doesn't exist yet
-    # Or does use_existing_connection take care of this?
-    connection_record = await issuer_controller.out_of_band.receive_invitation(
-        auto_accept=True,
-        use_existing_connection=True,
-        body=invitation.invitation,
-        alias=ACAPY_ENDORSER_ALIAS,
-    )
-
-    logger.debug(
-        f"Waiting for connection with id {connection_record.connection_id} to be completed"
-    )
-
-    # Wait for connection to be completed before continuing
-    try:
-        await wait_for_event(
-            filter_map={
-                "connection_id": connection_record.connection_id,
-                "state": "completed",
-            }
-        )
-
-        endorser_connection = await endorser_wait_for_event(
-            filter_map={
-                "invitation_msg_id": invitation.invi_msg_id,
-                "state": "completed",
-            }
-        )
-    except TimeoutError:
-        raise CloudApiException("Error creating connection with endorser", 500)
-
-    logger.debug("Successfully created connection")
-
-    await endorser_controller.endorse_transaction.set_endorser_role(
-        conn_id=endorser_connection["connection_id"],
-        transaction_my_job="TRANSACTION_ENDORSER",
-    )
-
-    await issuer_controller.endorse_transaction.set_endorser_role(
-        conn_id=connection_record.connection_id, transaction_my_job="TRANSACTION_AUTHOR"
-    )
-
-    # Make sure endorsement has been configured
-    # There is currently no way to retrieve endorser info. We'll just set it
-    # to make sure the endorser info is set.
-    await issuer_controller.endorse_transaction.set_endorser_info(
-        conn_id=connection_record.connection_id,
-        endorser_did=endorser_did.did,
-    )
-    
-=======
-
-
->>>>>>> 075e9b89
+
     try:
         issuer_did = await acapy_wallet.get_public_did(controller=issuer_controller)
     except CloudApiException:
         # no public did
-<<<<<<< HEAD
-        issuer_did = await acapy_wallet.create_did(issuer_controller)
-        txn = await acapy_ledger.register_nym_on_ledger(
-=======
         endorser_did = await acapy_wallet.get_public_did(controller=endorser_controller)
 
         # Make sure the issuer has a connection with the endorser
@@ -279,7 +194,8 @@
         )
 
         await issuer_controller.endorse_transaction.set_endorser_role(
-            conn_id=connection_record.connection_id, transaction_my_job="TRANSACTION_AUTHOR"
+            conn_id=connection_record.connection_id,
+            transaction_my_job="TRANSACTION_AUTHOR",
         )
 
         # Make sure endorsement has been configured
@@ -292,25 +208,22 @@
 
         issuer_did = await acapy_wallet.create_did(issuer_controller)
         await acapy_ledger.register_nym_on_ledger(
->>>>>>> 075e9b89
-            endorser_controller,
-            did=issuer_did.did,
-            verkey=issuer_did.verkey
+            endorser_controller, did=issuer_did.did, verkey=issuer_did.verkey
         )
         await acapy_ledger.accept_taa_if_required(issuer_controller)
-<<<<<<< HEAD
-        await issuer_controller.wallet.set_public_did(did=issuer_did.did, create_transaction_for_endorser=False) # acapy_wallet.set_public_did(issuer_controller, did=issuer_did.did, create_transaction_for_endorser=True)
-        res = await acapy_wallet.set_public_did(issuer_controller, did=issuer_did.did, create_transaction_for_endorser=True)
-
-    # await endorser_controller.ledger.
-=======
         # TODO: This doesn't need endorsement as of 0.7.5-rc0 onward - bug in 0.7.4
         # Change this in future versions
-        await acapy_wallet.set_public_did(issuer_controller, did=issuer_did.did, connection_id=connection_record.connection_id, create_transaction_for_endorser=True, is_endorsed=True)
+        await acapy_wallet.set_public_did(
+            issuer_controller,
+            did=issuer_did.did,
+            connection_id=connection_record.connection_id,
+            create_transaction_for_endorser=True,
+            is_endorsed=True,
+        )
         # Wait for endorsement acked
+        # TODO: replace me with webhook listen
         sleep(10)
 
->>>>>>> 075e9b89
     return OnboardResult(did=qualified_did_sov(issuer_did.did))
 
 
