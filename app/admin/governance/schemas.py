from typing import List, Optional

<<<<<<< HEAD
from aries_cloudcontroller import AcaPyClient, SchemaSendRequest, TxnOrSchemaSendResult
from fastapi import APIRouter, Depends
=======
from aries_cloudcontroller import AriesAgentControllerBase
from fastapi import APIRouter, Depends, HTTPException
>>>>>>> 9a8dac3b
from pydantic import BaseModel

from dependencies import yoma_agent

router = APIRouter(prefix="/admin/governance/schemas", tags=["admin: schemas"])


class SchemaDefinition(BaseModel):
    name: str
    version: str
    attributes: List[str]


@router.get("/{schema_id}")
async def get_schema(
    schema_id: str,
    aries_controller: AcaPyClient = Depends(yoma_agent),
):
    """
    Retrieve schemas by id.

    Parameters:
    -----------
    schema_id: str
        schema id
    """
<<<<<<< HEAD

    return await aries_controller.schema.get_schema(schema_id=schema_id)
=======
    return await aries_controller.schema.get_by_id(schema_id=schema_id)
>>>>>>> 9a8dac3b


@router.get("/")
async def get_schemas(
    schema_id: Optional[str] = None,
    schema_issuer_did: Optional[str] = None,
    schema_name: Optional[str] = None,
    schema_version: Optional[str] = None,
    aries_controller: AcaPyClient = Depends(yoma_agent),
):
    """
    Retrieve schemas that the current agent created.

    Parameters:
    -----------
    schema_id: str (Optional)
    schema_issuer_did: str (Optional)
    schema_name: str (Optional)
    schema_version: str (Optional)

    Returns:
    --------
    Json response with created schemas from ledger.
    """
    return await aries_controller.schema.get_created_schemas(
        schema_id=schema_id,
        schema_issuer_did=schema_issuer_did,
        schema_name=schema_name,
        schema_version=schema_version,
    )


@router.post("/", response_model=TxnOrSchemaSendResult)
async def create_schema(
    schema_definition: SchemaDefinition,
    aries_controller: AcaPyClient = Depends(yoma_agent),
):
    """
    Create a new schema.

    Parameters:
    ------------
    schema_definition: SchemaDefinition
        Payload for creating a schema.

    Returns:
    --------
    The response object from creating a schema.
    """
    schema_definition = await aries_controller.schema.write_schema(
        schema_definition.name, schema_definition.attributes, schema_definition.version
    )
    return schema_definition


@router.post("/update")
async def update_schema(
    schema_id: str,
    schema_definition: SchemaDefinition,
    aries_controller: AriesAgentControllerBase = Depends(yoma_agent),
):
    """
<<<<<<< HEAD
    schema = await aries_controller.schema.publish_schema(
        body=SchemaSendRequest(
            schema_name=schema_definition.name,
            attributes=schema_definition.attributes,
            schema_version=schema_definition.version,
        )
    )
    return schema
=======
    Update an existing schema. This is a convenience method to mimic updating a schema.
    Technically a new schema will be created under the same name with a new version and its own hash.

    Parameters:
    -----------
    schema_id: str
        The schema ID
    schema_definition: SchemaDefinition
        Payload for creating a schema.

    Returns:
    --------
    The response object from creating a schema.
    """

    schema_def = await aries_controller.schema.get_by_id(schema_id=schema_id)
    assert schema_def["schema"]
    try:
        assert float(schema_def["schema"]["version"]) < float(schema_definition.version)
    except AssertionError:
        raise HTTPException(
            status_code=405,
            detail="Updated version must be higher than previous version",
        )
    schema_definition = await aries_controller.schema.write_schema(
        schema_definition.name, schema_definition.attributes, schema_definition.version
    )
    return schema_definition


@router.get("/list/")
async def get_schemas_list_detailed(
    schema_id: Optional[str] = None,
    schema_issuer_did: Optional[str] = None,
    schema_name: Optional[str] = None,
    schema_version: Optional[str] = None,
    aries_controller: AriesAgentControllerBase = Depends(yoma_agent),
):
    """
    Retrieve a list of schemas from the registry and dispaly them in human-readable and friendly form.

    Parameters:
    -----------
    schema_id: str (Optional)
    schema_issuer_did: str (Optional)
    schema_name: str (Optional)
    schema_version: str (Optional)

    Returns:
    --------
    JSON object by ID with name, version ,and attributes by schema.
    """
    ids = (
        await aries_controller.schema.get_created_schema(
            schema_id=schema_id,
            schema_issuer_did=schema_issuer_did,
            schema_name=schema_name,
            schema_version=schema_version,
        )
    )["schema_ids"]
    schemas = {}
    for id in ids:
        schema = (await aries_controller.schema.get_by_id(schema_id=id))["schema"]
        schemas[schema["id"]] = {
            "name": schema["name"],
            "version": schema["version"],
            "attributes": schema["attrNames"],
        }
    return schemas
>>>>>>> 9a8dac3b
<|MERGE_RESOLUTION|>--- conflicted
+++ resolved
@@ -1,12 +1,7 @@
 from typing import List, Optional
 
-<<<<<<< HEAD
 from aries_cloudcontroller import AcaPyClient, SchemaSendRequest, TxnOrSchemaSendResult
-from fastapi import APIRouter, Depends
-=======
-from aries_cloudcontroller import AriesAgentControllerBase
 from fastapi import APIRouter, Depends, HTTPException
->>>>>>> 9a8dac3b
 from pydantic import BaseModel
 
 from dependencies import yoma_agent
@@ -33,12 +28,7 @@
     schema_id: str
         schema id
     """
-<<<<<<< HEAD
-
-    return await aries_controller.schema.get_schema(schema_id=schema_id)
-=======
     return await aries_controller.schema.get_by_id(schema_id=schema_id)
->>>>>>> 9a8dac3b
 
 
 @router.get("/")
@@ -98,19 +88,9 @@
 async def update_schema(
     schema_id: str,
     schema_definition: SchemaDefinition,
-    aries_controller: AriesAgentControllerBase = Depends(yoma_agent),
+    aries_controller: AcaPyClient = Depends(yoma_agent),
 ):
     """
-<<<<<<< HEAD
-    schema = await aries_controller.schema.publish_schema(
-        body=SchemaSendRequest(
-            schema_name=schema_definition.name,
-            attributes=schema_definition.attributes,
-            schema_version=schema_definition.version,
-        )
-    )
-    return schema
-=======
     Update an existing schema. This is a convenience method to mimic updating a schema.
     Technically a new schema will be created under the same name with a new version and its own hash.
 
@@ -147,7 +127,7 @@
     schema_issuer_did: Optional[str] = None,
     schema_name: Optional[str] = None,
     schema_version: Optional[str] = None,
-    aries_controller: AriesAgentControllerBase = Depends(yoma_agent),
+    aries_controller: AcaPyClient = Depends(yoma_agent),
 ):
     """
     Retrieve a list of schemas from the registry and dispaly them in human-readable and friendly form.
@@ -179,5 +159,4 @@
             "version": schema["version"],
             "attributes": schema["attrNames"],
         }
-    return schemas
->>>>>>> 9a8dac3b
+    return schemas