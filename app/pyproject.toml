[tool.poetry]
name = "cloudapi-app"
version = "3.3.0"
description = "Main app submodule for cloudapi"
authors = ["Mourits de Beer <ff137@proton.me>"]
package-mode = false

[tool.poetry.dependencies]
python = "^3.12"

<<<<<<< HEAD
aiohttp = "~3.10.3"
aries-cloudcontroller = { git = "https://github.com/didx-xyz/aries-cloudcontroller-python.git", branch = "test/feat/pagination-ordering" }
=======
aiohttp = "~3.10.5"
aries-cloudcontroller = "==1.0.0"
>>>>>>> e298d332
base58 = "~2.1.1"
fastapi = "~0.112.0"
fastapi_websocket_pubsub = "~0.3.8"
httpx = "~0.27.0"
loguru = "~0.7.2"
orjson = "~3.10.7"
pydantic = "~2.8.2"
pyjwt = "~2.9.0"
PyYAML = "~6.0.2"
typing-extensions = "~4.12.0"
uvicorn = { version = "~0.30.5", extras = ["standard"] }

[tool.poetry.dev-dependencies]
anyio = "~4.4.0"
assertpy = "==1.1"
black = "~24.8.0"
isort = "~5.13.2"
mockito = "~1.5.0"
pre-commit = "~3.8.0"
pylint = "~3.2.6"
pytest = "~8.3.2"
pytest-cov = "~5.0.0"
pytest-mock = "~3.14.0"

[tool.poetry.group.dev.dependencies]
pytest-xdist = "^3.6.1"

[build-system]
requires = ["poetry-core>=1.8.3"]
build-backend = "poetry.core.masonry.api"

[tool.coverage.run]
omit = ["tests/*"]

[tool.isort]
profile = "black"

[tool.pytest.ini_options]
addopts = "--junitxml=junit.xml -p no:cacheprovider --cov-report=xml --cov-report=term"
junit_family = "xunit2"<|MERGE_RESOLUTION|>--- conflicted
+++ resolved
@@ -8,13 +8,8 @@
 [tool.poetry.dependencies]
 python = "^3.12"
 
-<<<<<<< HEAD
-aiohttp = "~3.10.3"
+aiohttp = "~3.10.5"
 aries-cloudcontroller = { git = "https://github.com/didx-xyz/aries-cloudcontroller-python.git", branch = "test/feat/pagination-ordering" }
-=======
-aiohttp = "~3.10.5"
-aries-cloudcontroller = "==1.0.0"
->>>>>>> e298d332
 base58 = "~2.1.1"
 fastapi = "~0.112.0"
 fastapi_websocket_pubsub = "~0.3.8"
