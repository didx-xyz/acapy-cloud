import logging

from aries_cloudcontroller import AcaPyClient
from aries_cloudcontroller.model.did import DID
from aries_cloudcontroller.model.did_create import DIDCreate
from pydantic import BaseModel
from app.error import CloudApiException

logger = logging.getLogger(__name__)


class Did(BaseModel):
    did: str
    verkey: str


async def assert_public_did(aries_controller: AcaPyClient) -> str:
    """assert the agent has a public did, throwing an error otherwise.

    Args:
        aries_controller (AcaPyClient): the aca-py client.

    Returns:
        str: the public did formatted as fully qualified did
    """
    # Assert the agent has a public did
    public_did = await aries_controller.wallet.get_public_did()

    if not public_did.result or not public_did.result.did:
        raise CloudApiException(
            "Agent has no public did",
            403,
        )

    return f"did:sov:{public_did.result.did}"


async def create_did(controller: AcaPyClient) -> Did:
    """Create a local did

    Args:
        controller (AcaPyClient): [description]

    Raises:
        HTTPException: If the creation of the did failed

    Returns:
        Did: The created did
    """
    did_result = await controller.wallet.create_did(body=DIDCreate())

    if (
        not did_result.result
        or not did_result.result.did
        or not did_result.result.verkey
    ):
        logger.error("Failed to create DID:\n %s", did_result)
        raise CloudApiException(f"Error creating did: {did_result.dict()}", 500)

    return Did(did=did_result.result.did, verkey=did_result.result.verkey)


async def set_public_did(
    controller: AcaPyClient,
    did: str,
    connection_id: str = None,
    create_transaction_for_endorser: bool = False,
    is_endorsed: bool = False,
) -> DID:
    """Set the public did.

    Args:
        controller (AcaPyClient): aca-py client
        did (str): the did to set as public

    Raises:
        CloudApiException: if registration of the public did failed

    Returns:
        DID: the did
    """
<<<<<<< HEAD
    result = await controller.wallet.set_public_did(did=did)

    # FIXME: This is not true (anymore). Returns null for an endorsed DID so let's skip this check
    # if not result.result:
    #     raise CloudApiException(f"Error setting public did: {did}")
=======
    result = await controller.wallet.set_public_did(
        did=did,
        conn_id=connection_id,
        create_transaction_for_endorser=create_transaction_for_endorser,
    )

    # FIXME: for an oob endorsed DID this returns null (correctly, as the public did is on the ledger and set in the wallet)
    # Ideally we should not need the is_endorsed param
    if not result.result and not is_endorsed:
        raise CloudApiException(f"Error setting public did: {did}")
>>>>>>> 075e9b89

    return result.result


async def get_public_did(controller: AcaPyClient) -> Did:
    """Get the public did.

    Args:
        controller (AcaPyClient): aca-py client

    Raises:
        CloudApiException: if retrieving the public did failed.

    Returns:
        Did: the public did
    """
    result = await controller.wallet.get_public_did()

    if not result.result:
        raise CloudApiException("No public did found", 404)

    return Did(did=result.result.did, verkey=result.result.verkey)<|MERGE_RESOLUTION|>--- conflicted
+++ resolved
@@ -79,13 +79,6 @@
     Returns:
         DID: the did
     """
-<<<<<<< HEAD
-    result = await controller.wallet.set_public_did(did=did)
-
-    # FIXME: This is not true (anymore). Returns null for an endorsed DID so let's skip this check
-    # if not result.result:
-    #     raise CloudApiException(f"Error setting public did: {did}")
-=======
     result = await controller.wallet.set_public_did(
         did=did,
         conn_id=connection_id,
@@ -96,7 +89,6 @@
     # Ideally we should not need the is_endorsed param
     if not result.result and not is_endorsed:
         raise CloudApiException(f"Error setting public did: {did}")
->>>>>>> 075e9b89
 
     return result.result
 
