import asyncio
from logging import Logger

from aries_cloudcontroller import (
<<<<<<< HEAD
    AcaPyClient,
    ConnRecord,
=======
    DID,
    AcaPyClient,
>>>>>>> bd14ea85
    InvitationCreateRequest,
    InvitationRecord,
)

from app.exceptions import CloudApiException, handle_acapy_call
from app.services import acapy_ledger, acapy_wallet
<<<<<<< HEAD
from app.services.acapy_wallet import Did
=======
from app.services.event_handling.sse_listener import SseListener
>>>>>>> bd14ea85
from app.services.onboarding.util.set_endorser_metadata import (
    set_author_role,
    set_endorser_info,
    set_endorser_role,
)
from shared import ACAPY_ENDORSER_ALIAS


async def create_connection_with_endorser(
    *,
    endorser_controller: AcaPyClient,
    issuer_controller: AcaPyClient,
    endorser_did: DID,
    name: str,
    logger: Logger,
) -> str:
    invitation = await create_endorser_invitation(
        endorser_controller=endorser_controller, name=name, logger=logger
    )
    endorser_connection_id, issuer_connection_id = await wait_for_connection_completion(
        issuer_controller=issuer_controller,
        endorser_controller=endorser_controller,
        invitation=invitation,
        logger=logger,
    )
    await set_endorser_roles(
        endorser_controller=endorser_controller,
        issuer_controller=issuer_controller,
        endorser_connection_id=endorser_connection_id,
        issuer_connection_id=issuer_connection_id,
        logger=logger,
    )
    await configure_endorsement(
        issuer_controller=issuer_controller,
        issuer_connection_id=issuer_connection_id,
        endorser_did=endorser_did.did,
        logger=logger,
    )

    return issuer_connection_id


# todo: Migrate to endorser service
async def create_endorser_invitation(
    *, endorser_controller: AcaPyClient, name: str, logger: Logger
):
    logger.debug("Create OOB invitation on behalf of endorser")
    request_body = InvitationCreateRequest(
        alias=name,
        handshake_protocols=["https://didcomm.org/didexchange/1.0"],
        use_public_did=True,
    )
    invitation = await handle_acapy_call(
        logger=logger,
        acapy_call=endorser_controller.out_of_band.create_invitation,
        auto_accept=True,
        body=request_body,
    )
    logger.debug("Created OOB invitation")
    return invitation


async def wait_for_connection_completion(
    *,
    issuer_controller: AcaPyClient,
    endorser_controller: AcaPyClient,
    invitation: InvitationRecord,
    logger: Logger,
) -> tuple[str, str]:
    logger.debug("Receive invitation from endorser on behalf of issuer")
<<<<<<< HEAD
    issuer_connection_record = await issuer_controller.out_of_band.receive_invitation(
=======
    connection_record = await handle_acapy_call(
        logger=logger,
        acapy_call=issuer_controller.out_of_band.receive_invitation,
>>>>>>> bd14ea85
        auto_accept=True,
        use_existing_connection=False,
        body=invitation.invitation,
        alias=ACAPY_ENDORSER_ALIAS,
    )

    invitation_msg_id = invitation.invi_msg_id
    try:
        endorser_connection = await wait_endorser_connection_completed(
            endorser_controller=endorser_controller,
            invitation_msg_id=invitation_msg_id,
            logger=logger,
        )
    except asyncio.TimeoutError as e:
        logger.error("Waiting for invitation complete event has timed out.")
        raise CloudApiException(
            "Timeout occurred while waiting for connection with endorser to complete.",
            504,
        ) from e

    logger.info("Connection complete between issuer and endorser.")

    endorser_connection_id = endorser_connection.connection_id
    issuer_connection_id = issuer_connection_record.connection_id

    return endorser_connection_id, issuer_connection_id


async def set_endorser_roles(
    *,
    endorser_controller: AcaPyClient,
    issuer_controller: AcaPyClient,
    endorser_connection_id: str,
    issuer_connection_id: str,
    logger: Logger,
):
    logger.debug("Setting roles for endorser")
    await set_endorser_role(
        endorser_controller=endorser_controller,
        endorser_connection_id=endorser_connection_id,
        logger=logger,
    )

    logger.debug("Setting roles for author")
    await set_author_role(
        issuer_controller=issuer_controller,
        issuer_connection_id=issuer_connection_id,
        logger=logger,
    )

    logger.debug("Successfully set roles for connection.")


async def configure_endorsement(
    *,
    issuer_controller: AcaPyClient,
    issuer_connection_id: str,
    endorser_did: str,
    logger: Logger,
):
    # Make sure endorsement has been configured
    # There is currently no way to retrieve endorser info. We'll just set it
    # to make sure the endorser info is set.
    logger.debug("Setting endorser info")
    await set_endorser_info(
        issuer_controller=issuer_controller,
        issuer_connection_id=issuer_connection_id,
        endorser_did=endorser_did,
        logger=logger,
    )
    logger.debug("Successfully set endorser info.")


async def register_issuer_did(
    *,
    endorser_controller: AcaPyClient,
    issuer_controller: AcaPyClient,
    issuer_label: str,
    logger: Logger,
):
    logger.info("Creating DID for issuer")
    issuer_did = await acapy_wallet.create_did(issuer_controller)

    await acapy_ledger.register_nym_on_ledger(
        endorser_controller,
        did=issuer_did.did,
        verkey=issuer_did.verkey,
        alias=issuer_label,
    )

    logger.debug("Accepting TAA on behalf of issuer")
    await acapy_ledger.accept_taa_if_required(issuer_controller)
    # NOTE: Still needs endorsement in 0.7.5 release
    # Otherwise did has no associated services.
    logger.debug("Setting public DID for issuer")
    await acapy_wallet.set_public_did(
        issuer_controller,
        did=issuer_did.did,
        create_transaction_for_endorser=True,
    )

    logger.debug("Issuer DID registered.")
    return issuer_did


<<<<<<< HEAD
async def wait_endorser_connection_completed(
    *, endorser_controller: AcaPyClient, invitation_msg_id: str, logger: Logger
) -> ConnRecord:
    attempt = 0
    max_attempts = 15
    retry_delay = 0.5
=======
    logger.bind(body=txn_record["transaction_id"]).debug("Endorsing transaction")
    await handle_acapy_call(
        logger=logger,
        acapy_call=endorser_controller.endorse_transaction.endorse_transaction,
        tran_id=txn_record["transaction_id"],
    )
>>>>>>> bd14ea85

    while attempt + 1 < max_attempts:
        try:
            invitation_connections = (
                await endorser_controller.connection.get_connections(
                    invitation_msg_id=invitation_msg_id
                )
            )

            for conn_record in invitation_connections.results:
                if conn_record.rfc23_state == "completed":
                    return conn_record

        except Exception as e:
            if attempt + 1 == max_attempts:
                logger.error(
                    "Maximum number of retries exceeded with exception. Failing."
                )
                raise asyncio.TimeoutError from e  # Raise TimeoutError if max attempts exceeded

            logger.warning(
                (
                    "Exception encountered (attempt {}). "
                    "Reason: \n{}.\n"
                    "Retrying in {} seconds..."
                ),
                attempt + 1,
                e,
                retry_delay,
            )

        await asyncio.sleep(retry_delay)
        attempt += 1

    logger.error("Maximum number of retries exceeded without returning expected value.")
    raise asyncio.TimeoutError


async def wait_issuer_did_transaction_endorsed(
    *, issuer_controller: AcaPyClient, issuer_connection_id: str, logger: Logger
) -> None:
    attempt = 0
    max_attempts = 15
    retry_delay = 1

    while attempt + 1 < max_attempts:
        try:
            transactions_response = (
                await issuer_controller.endorse_transaction.get_records()
            )

            for transaction in transactions_response.results:
                if (
                    transaction.connection_id == issuer_connection_id
                    and transaction.state == "transaction_acked"
                ):
                    return

        except Exception as e:
            if attempt + 1 == max_attempts:
                logger.error(
                    "Maximum number of retries exceeded with exception. Failing."
                )
                raise asyncio.TimeoutError from e  # Raise TimeoutError if max attempts exceeded

            logger.warning(
                (
                    "Exception encountered (attempt {}). "
                    "Reason: \n{}.\n"
                    "Retrying in {} seconds..."
                ),
                attempt + 1,
                e,
                retry_delay,
            )

        await asyncio.sleep(retry_delay)
        attempt += 1

    logger.error("Maximum number of retries exceeded while waiting for transaction ack")
    raise asyncio.TimeoutError<|MERGE_RESOLUTION|>--- conflicted
+++ resolved
@@ -2,24 +2,15 @@
 from logging import Logger
 
 from aries_cloudcontroller import (
-<<<<<<< HEAD
+    DID,
     AcaPyClient,
     ConnRecord,
-=======
-    DID,
-    AcaPyClient,
->>>>>>> bd14ea85
     InvitationCreateRequest,
     InvitationRecord,
 )
 
 from app.exceptions import CloudApiException, handle_acapy_call
 from app.services import acapy_ledger, acapy_wallet
-<<<<<<< HEAD
-from app.services.acapy_wallet import Did
-=======
-from app.services.event_handling.sse_listener import SseListener
->>>>>>> bd14ea85
 from app.services.onboarding.util.set_endorser_metadata import (
     set_author_role,
     set_endorser_info,
@@ -90,13 +81,9 @@
     logger: Logger,
 ) -> tuple[str, str]:
     logger.debug("Receive invitation from endorser on behalf of issuer")
-<<<<<<< HEAD
-    issuer_connection_record = await issuer_controller.out_of_band.receive_invitation(
-=======
-    connection_record = await handle_acapy_call(
+    issuer_connection_record = await handle_acapy_call(
         logger=logger,
         acapy_call=issuer_controller.out_of_band.receive_invitation,
->>>>>>> bd14ea85
         auto_accept=True,
         use_existing_connection=False,
         body=invitation.invitation,
@@ -202,21 +189,12 @@
     return issuer_did
 
 
-<<<<<<< HEAD
 async def wait_endorser_connection_completed(
     *, endorser_controller: AcaPyClient, invitation_msg_id: str, logger: Logger
 ) -> ConnRecord:
     attempt = 0
     max_attempts = 15
     retry_delay = 0.5
-=======
-    logger.bind(body=txn_record["transaction_id"]).debug("Endorsing transaction")
-    await handle_acapy_call(
-        logger=logger,
-        acapy_call=endorser_controller.endorse_transaction.endorse_transaction,
-        tran_id=txn_record["transaction_id"],
-    )
->>>>>>> bd14ea85
 
     while attempt + 1 < max_attempts:
         try:
