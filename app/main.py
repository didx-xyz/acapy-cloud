--- conflicted
+++ resolved
@@ -11,12 +11,7 @@
 from fastapi.responses import JSONResponse
 
 from app.admin.tenants import tenants
-<<<<<<< HEAD
 from app.event_handling.websocket_manager import WebsocketManager
-=======
-from shared.log_config import get_logger
-from app.event_handling.webhooks import Webhooks
->>>>>>> 211f0b8c
 from app.exceptions.cloud_api_error import CloudApiException
 from app.generic import definitions, messaging, trust_registry
 from app.generic.connections import connections
@@ -26,18 +21,14 @@
 from app.generic.verifier import verifier
 from app.generic.wallet import wallet
 from app.generic.webhooks import sse, webhooks, websocket_endpoint
-
-<<<<<<< HEAD
-logger = logging.getLogger(__name__)
-
-=======
-logger = get_logger(__name__)
->>>>>>> 211f0b8c
-prod = strtobool(os.environ.get("prod", "True"))
-debug = not prod
+from shared.log_config import get_logger
 
 OPENAPI_NAME = os.getenv("OPENAPI_NAME", "OpenAPI")
 PROJECT_VERSION = os.getenv("PROJECT_VERSION", "0.8.0-beta1")
+
+logger = get_logger(__name__)
+prod = strtobool(os.environ.get("prod", "True"))
+debug = not prod
 
 
 def create_app() -> FastAPI:
@@ -76,23 +67,14 @@
 
 @app.on_event("startup")
 async def startup_event():
-<<<<<<< HEAD
+    logger.info("Calling Webhooks startup")
     await WebsocketManager.start_pubsub_client()
 
 
 @app.on_event("shutdown")
 async def shutdown_event():
+    logger.info("Calling Webhooks shutdown")
     await WebsocketManager.shutdown()
-=======
-    logger.info("Calling Webhooks startup")
-    await Webhooks.start_webhook_client()
->>>>>>> 211f0b8c
-
-
-@app.on_event("shutdown")
-async def shutdown_event():
-    logger.info("Calling Webhooks shutdown")
-    await Webhooks.shutdown()
 
 
 # add endpoints
