--- conflicted
+++ resolved
@@ -11,14 +11,10 @@
 from typing_extensions import TypedDict
 
 from app.dependencies import agent_selector
-<<<<<<< HEAD
+from app.error.cloud_api_error import CloudApiException
 from app.facades.acapy_ledger import schema_id_from_credential_definition_id
-=======
-from app.error.cloud_api_error import CloudApiException
-from app.facades.acapy_ledger import write_credential_def
 from app.facades.acapy_wallet import assert_public_did
 from app.facades.trust_registry import assert_valid_issuer
->>>>>>> 07f39e51
 from app.generic.issuer.facades.acapy_issuer import Issuer
 from app.generic.issuer.facades.acapy_issuer_v1 import IssuerV1
 from app.generic.issuer.facades.acapy_issuer_v2 import IssuerV2
@@ -131,16 +127,13 @@
     # Assert the agent has a public did
     public_did = await assert_public_did(aries_controller)
 
-<<<<<<< HEAD
     # Retrieve the schema_id based on the credential definition id
-    schema_id = await schema_id_from_credential_definition_id(aries_controller, credential.credential_definition_id)
-=======
+    schema_id = await schema_id_from_credential_definition_id(
+        aries_controller, credential.credential_definition_id
+    )
+
     # Make sure we are allowed to issue according to trust registry rules
-    await assert_valid_issuer(public_did, credential.schema_id)
->>>>>>> 07f39e51
-
-    # Make sure we are allowed to issue according to trust registry rules
-    await assert_valid_issuer(f"did:sov:{public_did.result.did}", schema_id)
+    await assert_valid_issuer(public_did, schema_id)
 
     return await issuer.send_credential(
         controller=aries_controller,
