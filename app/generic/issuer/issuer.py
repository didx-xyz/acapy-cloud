import logging
from enum import Enum
from typing import Dict, Optional

from aries_cloudcontroller import AcaPyClient
from fastapi import APIRouter, Depends, Query
from pydantic import BaseModel

# TypedDict from typing itself has some missing features for pydantic only available in 3.9
# https://pydantic-docs.helpmanual.io/usage/types/#typeddict
from typing_extensions import TypedDict

from app.dependencies import agent_selector
from app.error.cloud_api_error import CloudApiException
from app.facades.acapy_ledger import schema_id_from_credential_definition_id
from app.facades.acapy_wallet import assert_public_did
from app.facades import revocation_registry
from app.facades.trust_registry import assert_valid_issuer
from app.generic.issuer.facades.acapy_issuer import Issuer
from app.generic.issuer.facades.acapy_issuer_v1 import IssuerV1
from app.generic.issuer.facades.acapy_issuer_v2 import IssuerV2
from app.generic.issuer.models import Credential, CredentialNoConnection
from app.util.indy import did_from_credential_definition_id
from shared_models import IssueCredentialProtocolVersion, CredentialExchange

logger = logging.getLogger(__name__)

router = APIRouter(prefix="/generic/issuer", tags=["issuer"])


class IssueCredentialFacades(Enum):
    v1 = IssuerV1
    v2 = IssuerV2


class ProblemReportExplanation(TypedDict):
    description: str


class CredentialBase(BaseModel):
    protocol_version: IssueCredentialProtocolVersion
    credential_definition_id: str
    attributes: Dict[str, str]


<<<<<<< HEAD
class RevokeCredential(BaseModel):
    credential_definition_id: str = ""
    auto_publish_on_ledger: Optional[bool] = False
    credential_exchange_id: str = ""
=======
class SendCredential(CredentialBase):
    connection_id: str


class CreateOffer(CredentialBase):
    pass
>>>>>>> 8e8b2096


def __issuer_from_id(id: str) -> Issuer:
    if id.startswith("v1-"):
        return IssueCredentialFacades.v1.value

    elif id.startswith("v2-"):
        return IssueCredentialFacades.v2.value

    raise Exception("Unknown version. ID is expected to contain protocol version")


def __issuer_from_protocol_version(version: IssueCredentialProtocolVersion) -> Issuer:
    facade = IssueCredentialFacades[version.name]

    return facade.value


@router.get("/credentials")
async def get_credentials(
    connection_id: Optional[str] = Query(None),
    aries_controller: AcaPyClient = Depends(agent_selector),
):
    """
        Get a list of credential records.

    Parameters:
    ------------
        connection_id: str (Optional)
    """

    v1_records = await IssueCredentialFacades.v1.value.get_records(
        controller=aries_controller, connection_id=connection_id
    )

    v2_records = await IssueCredentialFacades.v2.value.get_records(
        controller=aries_controller, connection_id=connection_id
    )

    return v1_records + v2_records


@router.get("/credentials/{credential_id}")
async def get_credential(
    credential_id: str,
    aries_controller: AcaPyClient = Depends(agent_selector),
):
    """
        Get a credential by credential id.

    Parameters:
    -----------
        credential_id: str
            credential identifier
    """

    issuer = __issuer_from_id(credential_id)

    return await issuer.get_record(
        controller=aries_controller, credential_exchange_id=credential_id
    )


@router.post("/credentials", response_model=CredentialExchange)
async def send_credential(
    credential: SendCredential,
    aries_controller: AcaPyClient = Depends(agent_selector),
):
    """
        Create and send a credential. Automating the entire flow.

    Parameters:
    ------------
        credential: Credential
            payload for sending a credential

    Returns:
    --------
        payload: CredentialExchange
            The response object from sending a credential
        status_code: 200
    """

    issuer = __issuer_from_protocol_version(credential.protocol_version)

    # Assert the agent has a public did
    public_did = await assert_public_did(aries_controller)

    # Retrieve the schema_id based on the credential definition id
    schema_id = await schema_id_from_credential_definition_id(
        aries_controller, credential.credential_definition_id
    )

    # Make sure we are allowed to issue according to trust registry rules
    await assert_valid_issuer(public_did, schema_id)

    return await issuer.send_credential(
        controller=aries_controller,
        credential=Credential(
            attributes=credential.attributes,
            cred_def_id=credential.credential_definition_id,
            connection_id=credential.connection_id,
        ),
    )


@router.post("/credentials/create-offer")
async def create_offer(
    credential: CreateOffer,
    aries_controller: AcaPyClient = Depends(agent_selector),
):
    """
        Create a credential offer not bound to any connection.

    Parameters:
    ------------
        credential: Credential
            payload for sending a credential

    Returns:
    --------
        The response object from sending a credential
    """

    issuer = __issuer_from_protocol_version(credential.protocol_version)

    # Assert the agent has a public did
    public_did = await assert_public_did(aries_controller)

    # Retrieve the schema_id based on the credential definition id
    schema_id = await schema_id_from_credential_definition_id(
        aries_controller, credential.credential_definition_id
    )

    # Make sure we are allowed to issue according to trust registry rules
    await assert_valid_issuer(public_did, schema_id)

    return await issuer.create_offer(
        controller=aries_controller,
        credential=CredentialNoConnection(
            attributes=credential.attributes,
            cred_def_id=credential.credential_definition_id,
        ),
    )


@router.delete("/credentials/{credential_id}", status_code=204)
async def remove_credential(
    credential_id: str,
    aries_controller: AcaPyClient = Depends(agent_selector),
):
    """
        Remove a credential.

    Parameters:
    -----------
        credential_id: str
            credential identifier

    Returns:
    --------
        payload: None
        status_code: 204
    """
    issuer = __issuer_from_id(credential_id)

    await issuer.delete_credential(
        controller=aries_controller, credential_exchange_id=credential_id
    )


@router.post("/credentials/revoke", status_code=204)
async def revoke_credential(
    body: RevokeCredential = RevokeCredential(),
    aries_controller: AcaPyClient = Depends(agent_selector),
):
    """
        Revoke a credential.

    Parameters:
    -----------
        credential_exchange_id: str
            The credential exchange id

    Returns:
    --------
        payload: None
        status_code: 204
    """

    await revocation_registry.revoke_credential(
        controller=aries_controller,
        credential_exchange_id=body.credential_exchange_id,
        auto_publish_to_ledger=body.auto_publish_on_ledger,
        credential_definition_id=body.credential_definition_id,
    )


@router.post("/credentials/{credential_id}/request")
async def request_credential(
    credential_id: str,
    aries_controller: AcaPyClient = Depends(agent_selector),
):
    """
        Send a credential request.

    Parameters:
    -----------
        credential_id: str
            the credential id
    """
    issuer = __issuer_from_id(credential_id)

    record = await issuer.get_record(aries_controller, credential_id)

    if not record.credential_definition_id or not record.schema_id:
        raise CloudApiException(
            "Record has no credential definition or schema associated. "
            "This probably means you haven't received an offer yet.",
            403,
        )

    did = did_from_credential_definition_id(record.credential_definition_id)

    # Make sure the issuer is allowed to issue this credential according to trust registry rules
    await assert_valid_issuer(f"did:sov:{did}", record.schema_id)

    return await issuer.request_credential(
        controller=aries_controller, credential_exchange_id=credential_id
    )


@router.post("/credentials/{credential_id}/store")
async def store_credential(
    credential_id: str,
    aries_controller: AcaPyClient = Depends(agent_selector),
):
    """
        Store a credential.

    Parameters:
    -----------
        credential_id: str
            credential identifier

    """
    issuer = __issuer_from_id(credential_id)

    return await issuer.store_credential(
        controller=aries_controller, credential_exchange_id=credential_id
    )<|MERGE_RESOLUTION|>--- conflicted
+++ resolved
@@ -43,19 +43,17 @@
     attributes: Dict[str, str]
 
 
-<<<<<<< HEAD
 class RevokeCredential(BaseModel):
     credential_definition_id: str = ""
     auto_publish_on_ledger: Optional[bool] = False
     credential_exchange_id: str = ""
-=======
+
 class SendCredential(CredentialBase):
     connection_id: str
 
 
 class CreateOffer(CredentialBase):
     pass
->>>>>>> 8e8b2096
 
 
 def __issuer_from_id(id: str) -> Issuer:
