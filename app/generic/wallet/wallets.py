--- conflicted
+++ resolved
@@ -4,12 +4,6 @@
 from aries_cloudcontroller.model.did_endpoint_with_type import DIDEndpointWithType
 from fastapi import APIRouter, Depends
 
-<<<<<<< HEAD
-from app.schemas import (
-    DidCreationResponse,
-)
-=======
->>>>>>> 32207c36
 from app.acapy_ledger_facade import create_pub_did
 from app.dependencies import agent_selector
 
