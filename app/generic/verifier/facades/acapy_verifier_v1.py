from aries_cloudcontroller import (
    AcaPyClient,
    V10PresentationCreateRequestRequest,
    V10PresentationProblemReportRequest,
    V10PresentationSendRequestRequest,
)

from app.exceptions.cloud_api_error import CloudApiException
from app.generic.verifier.facades.acapy_verifier import Verifier
from app.generic.verifier.models import (
    AcceptProofRequest,
    CreateProofRequest,
    RejectProofRequest,
    SendProofRequest,
)
from shared.log_config import get_logger
from shared.models import PresentationExchange, pres_id_no_version
from shared.models import presentation_record_to_model as record_to_model

logger = get_logger(__name__)


class VerifierV1(Verifier):
    @classmethod
    async def create_proof_request(
        cls,
        controller: AcaPyClient,
        proof_request: CreateProofRequest,
    ) -> PresentationExchange:
        bound_logger = logger.bind(body=proof_request)
        bound_logger.debug("Creating v1 proof request")
        presentation_exchange = (
            await controller.present_proof_v1_0.create_proof_request(
                body=V10PresentationCreateRequestRequest(
                    proof_request=proof_request.proof_request,
                    auto_verify=proof_request.auto_verify,
                    comment=proof_request.comment,
                    trace=proof_request.trace,
                )
            )
        )
        bound_logger.debug("Returning v1 PresentationExchange.")
        return record_to_model(presentation_exchange)

    @classmethod
    async def get_credentials_for_request(cls, controller: AcaPyClient, proof_id: str):
        bound_logger = logger.bind(body={"proof_id": proof_id})
        pres_ex_id = pres_id_no_version(proof_id=proof_id)

        try:
            bound_logger.debug("Getting v1 matching credentials from proof id")
            result = await controller.present_proof_v1_0.get_matching_credentials(
                pres_ex_id=pres_ex_id
            )
        except Exception as e:
            bound_logger.exception(
                "An unexpected error occurred while getting matching credentials."
            )
            raise CloudApiException("Failed to get credentials for request.") from e

        if result:
            bound_logger.debug("Successfully got matching v1 credentials.")
        else:
            bound_logger.debug("No matching v1 credentials obtained.")
        return result

    @classmethod
    async def get_proof_records(cls, controller: AcaPyClient):
        try:
            logger.debug("Fetching v1 present-proof exchange records")
            presentation_exchange = await controller.present_proof_v1_0.get_records()
            result = [
                record_to_model(rec) for rec in presentation_exchange.results or []
            ]
        except Exception as e:
            logger.exception("An unexpected error occurred while getting records.")
            raise CloudApiException("Failed to get proof records.") from e

        if result:
            logger.debug("Successfully got v1 present-proof records.")
        else:
            logger.info("No v1 present-proof records obtained.")
        return result

    @classmethod
    async def get_proof_record(cls, controller: AcaPyClient, proof_id: str):
        bound_logger = logger.bind(body={"proof_id": proof_id})
        pres_ex_id = pres_id_no_version(proof_id)
        try:
            bound_logger.debug("Fetching single v1 present-proof exchange record")
            presentation_exchange = await controller.present_proof_v1_0.get_record(
                pres_ex_id=pres_ex_id
            )
            result = record_to_model(presentation_exchange)
        except Exception as e:
<<<<<<< HEAD
            logger.exception("An unexpected error occurred while getting record: %r", e)
=======
            bound_logger.exception("An unexpected error occurred while getting record.")
>>>>>>> 211f0b8c
            raise CloudApiException("Failed to get proof record.") from e

        if result:
            bound_logger.debug("Successfully got v1 present-proof record.")
        else:
            bound_logger.info("No v1 present-proof record obtained.")
        return result

    @classmethod
    async def delete_proof(cls, controller: AcaPyClient, proof_id: str):
        bound_logger = logger.bind(body={"proof_id": proof_id})
        pres_ex_id = pres_id_no_version(proof_id=proof_id)
        try:
            bound_logger.debug("Deleting v1 present-proof exchange record")
            await controller.present_proof_v1_0.delete_record(pres_ex_id=pres_ex_id)
        except Exception as e:
            bound_logger.exception(
                "An unexpected error occurred while deleting record."
            )
            raise CloudApiException("Failed to delete record.") from e

        bound_logger.debug("Successfully deleted v1 present-proof record.")

    @classmethod
    async def send_proof_request(
        cls,
        controller: AcaPyClient,
        proof_request: SendProofRequest,
    ) -> PresentationExchange:
        bound_logger = logger.bind(body=proof_request)
        try:
            bound_logger.debug("Send free v1 presentation request")
            presentation_exchange = (
                await controller.present_proof_v1_0.send_request_free(
                    body=V10PresentationSendRequestRequest(
                        connection_id=proof_request.connection_id,
                        proof_request=proof_request.proof_request,
                        auto_verify=proof_request.auto_verify,
                        comment=proof_request.comment,
                        trace=proof_request.trace,
                    )
                )
            )
            result = record_to_model(presentation_exchange)
        except Exception as e:
            bound_logger.exception(
                "An unexpected error occurred while sending presentation request."
            )
            raise CloudApiException("Failed to send presentation request.") from e

        if result:
            bound_logger.debug("Successfully sent v1 presentation request.")
        else:
            bound_logger.warning("No result from sending v1 presentation request.")
        return result

    @classmethod
    async def accept_proof_request(
        cls, controller: AcaPyClient, proof_request: AcceptProofRequest
    ) -> PresentationExchange:
        bound_logger = logger.bind(body=proof_request)
        proof_id = pres_id_no_version(proof_id=proof_request.proof_id)
        try:
            bound_logger.debug("Send v1 proof presentation")
            presentation_record = await controller.present_proof_v1_0.send_presentation(
                pres_ex_id=proof_id, body=proof_request.presentation_spec
            )
            result = record_to_model(presentation_record)
        except Exception as e:
            bound_logger.exception(
                "An unexpected error occurred while sending a proof presentation."
            )
            raise CloudApiException("Failed to send proof presentation.") from e

        if result:
            bound_logger.debug("Successfully sent v1 proof presentation.")
        else:
            bound_logger.warning("No result from sending v1 proof presentation.")
        return result

    @classmethod
    async def reject_proof_request(
        cls, controller: AcaPyClient, proof_request: RejectProofRequest
    ) -> None:
        bound_logger = logger.bind(body=proof_request)
        bound_logger.info("Request to reject v1 presentation exchange record")
        proof_id = pres_id_no_version(proof_id=proof_request.proof_id)
        # Report problem if desired
        if proof_request.problem_report:
            try:
                bound_logger.debug("Submitting v1 problem report")
                await controller.present_proof_v1_0.report_problem(
                    pres_ex_id=proof_id,
                    body=V10PresentationProblemReportRequest(
                        description=proof_request.problem_report
                    ),
                )
            except Exception as e:
                bound_logger.exception(
                    "An unexpected error occurred while reporting problem."
                )
                raise CloudApiException("Failed to report problem.") from e

        try:
            bound_logger.debug("Deleting v1 presentation exchange record")
            await controller.present_proof_v1_0.delete_record(pres_ex_id=proof_id)
        except Exception as e:
            bound_logger.exception(
                "An unexpected error occurred while deleting record."
            )
            raise CloudApiException("Failed to delete record.") from e

        bound_logger.info("Successfully rejected v1 presentation exchange record.")<|MERGE_RESOLUTION|>--- conflicted
+++ resolved
@@ -93,11 +93,7 @@
             )
             result = record_to_model(presentation_exchange)
         except Exception as e:
-<<<<<<< HEAD
-            logger.exception("An unexpected error occurred while getting record: %r", e)
-=======
             bound_logger.exception("An unexpected error occurred while getting record.")
->>>>>>> 211f0b8c
             raise CloudApiException("Failed to get proof record.") from e
 
         if result:
