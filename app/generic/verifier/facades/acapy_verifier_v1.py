import logging
from typing import Dict

from aries_cloudcontroller import (
    AcaPyClient,
    V10PresentationCreateRequestRequest,
    V10PresentationProblemReportRequest,
    V10PresentationSendRequestRequest,
)
from aries_cloudcontroller.model.indy_proof_request import IndyProofRequest
from aries_cloudcontroller.model.v10_presentation_exchange import (
    V10PresentationExchange,
)
from fastapi.exceptions import HTTPException
from pydantic.typing import NoneType

import app.generic.verifier.facades.acapy_verifier_utils as utils
from app.generic.verifier.facades.acapy_verifier import Verifier
from app.generic.verifier.models import (
    AcceptProofRequest,
    CreateProofRequest,
    PresentationExchange,
    RejectProofRequest,
    SendProofRequest,
)

logger = logging.getLogger(__name__)


class VerifierV1(Verifier):
    @classmethod
    async def create_proof_request(
        cls,
        controller: AcaPyClient,
        proof_request: CreateProofRequest,
    ) -> PresentationExchange:
        presentation_exchange = (
            await controller.present_proof_v1_0.create_proof_request(
                body=V10PresentationCreateRequestRequest(
                    proof_request=proof_request.proof_request,
                    comment=proof_request.comment,
                    trace=False,
                )
            )
        )
        return utils.record_to_model(presentation_exchange)

    @classmethod
<<<<<<< HEAD
    async def get_credentials_for_request(
        cls, controller: AcaPyClient, pres_ex_id: str
    ):
        try:
            proof_id = utils.pres_id_no_version(proof_id=pres_ex_id)
            return await controller.present_proof_v1_0.get_matching_credentials(
                pres_ex_id=proof_id
=======
    async def get_credentials_for_request(cls, controller: AcaPyClient, proof_id: str):
        try:
            pres_ex_id = utils.pres_id_no_version(proof_id=proof_id)
            return await controller.present_proof_v1_0.get_matching_credentials(
                pres_ex_id=pres_ex_id
>>>>>>> 0c800426
            )
        except Exception as e:
            logger.error(f"{e!r}")
            raise e from e

    @classmethod
    async def get_proof_records(cls, controller: AcaPyClient):
        try:
            presentation_exchange = await controller.present_proof_v1_0.get_records()
            return [utils.record_to_model(rec) for rec in presentation_exchange.results]
        except Exception as e:
            logger.error(f"{e!r}")
            raise e from e

    @classmethod
<<<<<<< HEAD
    async def get_proof_record(cls, controller: AcaPyClient, pres_ex_id: str):
        try:
            pres_ex_id = utils.pres_id_no_version(pres_ex_id)
=======
    async def get_proof_record(cls, controller: AcaPyClient, proof_id: str):
        try:
            pres_ex_id = utils.pres_id_no_version(proof_id)
>>>>>>> 0c800426
            presentation_exchange = await controller.present_proof_v1_0.get_record(
                pres_ex_id=pres_ex_id
            )
            return utils.record_to_model(presentation_exchange)
        except Exception as e:
            logger.error(f"{e!r}")
            raise e from e

    @classmethod
<<<<<<< HEAD
    async def delete_proof(cls, controller: AcaPyClient, pres_ex_id: str):
        try:
=======
    async def delete_proof(cls, controller: AcaPyClient, proof_id: str):
        try:
            pres_ex_id = utils.pres_id_no_version(proof_id=proof_id)
>>>>>>> 0c800426
            return await controller.present_proof_v1_0.delete_record(
                pres_ex_id=pres_ex_id
            )
        except Exception as e:
            logger.error(f"{e!r}")
            raise e from e

    @classmethod
    async def send_proof_request(
        cls,
        controller: AcaPyClient,
        proof_request: SendProofRequest,
        free: bool = True,
    ) -> PresentationExchange:
        try:
            # This "free" is de facto the only one we support right now
            if free and isinstance(proof_request.proof_request, IndyProofRequest):
                presentation_exchange = (
                    await controller.present_proof_v1_0.send_request_free(
                        body=V10PresentationSendRequestRequest(
                            connection_id=proof_request.connection_id,
                            proof_request=proof_request.proof_request,
                        )
                    )
                )
            else:
                raise NotImplementedError
            return utils.record_to_model(presentation_exchange)
        except (AttributeError, TypeError) as e:
            raise NotImplementedError(f"{e!r}")
        except Exception as e:
            raise e from e

    @classmethod
    async def accept_proof_request(
        cls, controller: AcaPyClient, proof_request: AcceptProofRequest
    ) -> PresentationExchange:
        proof_id = utils.pres_id_no_version(proof_id=proof_request.proof_id)
        presentation_record = await controller.present_proof_v1_0.send_presentation(
            pres_ex_id=proof_id, body=proof_request.presentation_spec
        )
        return utils.record_to_model(presentation_record)

    @classmethod
    async def reject_proof_request(
        cls, controller: AcaPyClient, proof_request: RejectProofRequest
    ) -> None:
        # get the record
        proof_id = utils.pres_id_no_version(proof_id=proof_request.proof_id)
        proof_request_res = await controller.present_proof_v1_0.get_record(
            pres_ex_id=proof_id
        )
        # Report problem if desired
        if proof_request.problem_report:
            try:
                await controller.present_proof_v1_0.report_problem(
                    pres_ex_id=proof_id,
                    body=V10PresentationProblemReportRequest(
                        description=proof_request.problem_report
                    ),
                )
            except Exception as e:
                raise e from e
        # delete exchange record
        delete_proof_request_res = await controller.present_proof_v1_0.delete_record(
            pres_ex_id=proof_id
        )
        if not isinstance(proof_request_res, V10PresentationExchange) or not isinstance(
            delete_proof_request_res, (Dict, NoneType)
        ):
            raise HTTPException(status_code=500, detail="Failed to delete record")<|MERGE_RESOLUTION|>--- conflicted
+++ resolved
@@ -46,21 +46,11 @@
         return utils.record_to_model(presentation_exchange)
 
     @classmethod
-<<<<<<< HEAD
-    async def get_credentials_for_request(
-        cls, controller: AcaPyClient, pres_ex_id: str
-    ):
-        try:
-            proof_id = utils.pres_id_no_version(proof_id=pres_ex_id)
-            return await controller.present_proof_v1_0.get_matching_credentials(
-                pres_ex_id=proof_id
-=======
     async def get_credentials_for_request(cls, controller: AcaPyClient, proof_id: str):
         try:
             pres_ex_id = utils.pres_id_no_version(proof_id=proof_id)
             return await controller.present_proof_v1_0.get_matching_credentials(
                 pres_ex_id=pres_ex_id
->>>>>>> 0c800426
             )
         except Exception as e:
             logger.error(f"{e!r}")
@@ -76,15 +66,9 @@
             raise e from e
 
     @classmethod
-<<<<<<< HEAD
-    async def get_proof_record(cls, controller: AcaPyClient, pres_ex_id: str):
-        try:
-            pres_ex_id = utils.pres_id_no_version(pres_ex_id)
-=======
     async def get_proof_record(cls, controller: AcaPyClient, proof_id: str):
         try:
             pres_ex_id = utils.pres_id_no_version(proof_id)
->>>>>>> 0c800426
             presentation_exchange = await controller.present_proof_v1_0.get_record(
                 pres_ex_id=pres_ex_id
             )
@@ -94,14 +78,9 @@
             raise e from e
 
     @classmethod
-<<<<<<< HEAD
-    async def delete_proof(cls, controller: AcaPyClient, pres_ex_id: str):
-        try:
-=======
     async def delete_proof(cls, controller: AcaPyClient, proof_id: str):
         try:
             pres_ex_id = utils.pres_id_no_version(proof_id=proof_id)
->>>>>>> 0c800426
             return await controller.present_proof_v1_0.delete_record(
                 pres_ex_id=pres_ex_id
             )
