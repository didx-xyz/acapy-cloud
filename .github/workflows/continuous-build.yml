--- conflicted
+++ resolved
@@ -46,12 +46,7 @@
         docker-compose up --build -d yoma-ga-agent
         docker-compose up --build -d yoma-multitenant-agent
         sleep 120
-<<<<<<< HEAD
-        pytest --cov=trustregistry --cov=app trustregistry app --junit-xml=junit.xml
-        bash <(curl -Ls https://coverage.codacy.com/get.sh) report -r junit.xml
-=======
         pytest  --cov=trustregistry --cov=app trustregistry app --junit-xml=junit.xml
->>>>>>> c045e08d
         echo done
       env:
        CODACY_PROJECT_TOKEN: ${{ secrets.CODACY_PROJECT_TOKEN }}  # Needed for Codacy reporting
