--- conflicted
+++ resolved
@@ -49,24 +49,10 @@
     sse_manager = providers.Singleton(
         SseManager,
         redis_service=redis_service,
-<<<<<<< HEAD
     )
 
     # Singleton provider for the BillingManager
     billing_manager = providers.Singleton(
         BillingManager,
         redis_service=redis_service,
-    )
-
-
-def get_container() -> Container:
-    """
-    Creates a configured instance of the dependency injection container for the application.
-
-    Returns:
-        An instance of the configured Container.
-    """
-    return Container()
-=======
-    )
->>>>>>> 8f606650
+    )