--- conflicted
+++ resolved
@@ -2,14 +2,6 @@
 export MSYS_NO_PATHCONV=1
 export DOCKERHOST=${APPLICATION_URL-$(docker run --rm --net=host codenvy/che-ip)}
 set -e
-
-S2I_EXE=s2i
-if [ -z $(type -P "$S2I_EXE") ]; then
-  echo -e "The ${S2I_EXE} executable is needed and not on your path."
-  echo -e "It can be downloaded from here: https://github.com/openshift/source-to-image/releases"
-  echo -e "Make sure you extract the binary and place it in a directory on your path."
-  exit 1
-fi
 
 SCRIPT_HOME="$(cd "$(dirname "$0")" && pwd)"
 
@@ -235,8 +227,6 @@
   docker-compose \
   --log-level ERROR logs \
   -f
-<<<<<<< HEAD
-=======
   ;;
  up-as-daemon)
   echoYellow "Starting up... This can take a couple of minutes."
@@ -246,7 +236,6 @@
   --log-level ERROR up \
   --build --remove-orphans \
   -d ${_startupParams}
->>>>>>> 7db94016
   ;;
 restart)
   _startupParams=$(getStartupParams $@)
@@ -270,4 +259,5 @@
   usage
   ;;
 esac
+
 popd >/dev/null