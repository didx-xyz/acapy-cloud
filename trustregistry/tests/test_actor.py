--- conflicted
+++ resolved
@@ -1,17 +1,10 @@
 import json
 
 import pytest
-<<<<<<< HEAD
-
-from app.tests.util.string import random_string
-=======
 from httpx import AsyncClient
->>>>>>> d87ec4fb
 
 from app.tests.util.string import random_string
 from shared import TRUST_REGISTRY_URL
-
-from httpx import AsyncClient
 
 new_actor = {
     "id": "darth-vader",
@@ -117,7 +110,7 @@
         not_actor_response = await client.get(
             f"{TRUST_REGISTRY_URL}/registry/actors/not_a_actor"
         )
-            
+
         assert not_actor_response.status_code == 404
 
         # test by did
