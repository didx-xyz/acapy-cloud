--- conflicted
+++ resolved
@@ -2,14 +2,9 @@
 
 from sqlalchemy.orm import Session
 
-<<<<<<< HEAD
+from shared.log_config import get_logger
 from trustregistry.models import DB_Actor, DB_Schema
 from trustregistry.schemas import Actor, Schema
-from trustregistry.config.log_config import get_logger
-=======
-from shared.log_config import get_logger
-from trustregistry import models, schemas
->>>>>>> 211f0b8c
 
 logger = get_logger(__name__)
 
